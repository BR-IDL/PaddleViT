# Byte-compiled / optimized / DLL files
__pycache__/
*.py[cod]
*$py.class

# C extensions
*.so

# Distribution / packaging
.Python
build/
develop-eggs/
dist/
downloads/
eggs/
.eggs/
lib/
lib64/
parts/
sdist/
var/
wheels/
pip-wheel-metadata/
share/python-wheels/
*.egg-info/
.installed.cfg
*.egg
MANIFEST

# PyInstaller
#  Usually these files are written by a python script from a template
#  before PyInstaller builds the exe, so as to inject date/other infos into it.
*.manifest
*.spec

# Installer logs
pip-log.txt
pip-delete-this-directory.txt

# Unit test / coverage reports
htmlcov/
.tox/
.nox/
.coverage
.coverage.*
.cache
nosetests.xml
coverage.xml
*.cover
*.py,cover
.hypothesis/
.pytest_cache/

# Translations
*.mo
*.pot

# Django stuff:
*.log
local_settings.py
db.sqlite3
db.sqlite3-journal

# Flask stuff:
instance/
.webassets-cache

# Scrapy stuff:
.scrapy

# Sphinx documentation
docs/_build/

# PyBuilder
target/

# Jupyter Notebook
.ipynb_checkpoints

# IPython
profile_default/
ipython_config.py

# pyenv
.python-version

# pipenv
#   According to pypa/pipenv#598, it is recommended to include Pipfile.lock in version control.
#   However, in case of collaboration, if having platform-specific dependencies or dependencies
#   having no cross-platform support, pipenv may install dependencies that don't work, or not
#   install all needed dependencies.
#Pipfile.lock

# PEP 582; used by e.g. github.com/David-OConnor/pyflow
__pypackages__/

# Celery stuff
celerybeat-schedule
celerybeat.pid

# SageMath parsed files
*.sage.py

# Environments
.env
.venv
#env/
venv/
ENV/
env.bak/
venv.bak/

# Spyder project settings
.spyderproject
.spyproject

# Rope project settings
.ropeproject

# mkdocs documentation
/site

# mypy
.mypy_cache/
.dmypy.json
dmypy.json

# Pyre type checker
.pyre/

# segmentation
/semantic_segmentation/output
/semantic_segmentation/log
/semantic_segmentation/data
/semantic_segmentation/tmp
*.pdparams
*.pdopt
/semantic_segmentation/pytorch_2_paddle.py
/semantic_segmentation/config.ini
/semantic_segmentation/job.sh
/semantic_segmentation/run.sh

<<<<<<< HEAD
# Pycharm
.idea/
*.DS_Store
=======
.DS_Store
*/.DS_Store
>>>>>>> 9b78cd33
<|MERGE_RESOLUTION|>--- conflicted
+++ resolved
@@ -140,11 +140,8 @@
 /semantic_segmentation/job.sh
 /semantic_segmentation/run.sh
 
-<<<<<<< HEAD
-# Pycharm
-.idea/
-*.DS_Store
-=======
 .DS_Store
 */.DS_Store
->>>>>>> 9b78cd33
+
+# Pycharm
+.idea/