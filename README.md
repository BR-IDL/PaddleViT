English | [简体中文](./README_cn.md)

# PaddlePaddle Vision Transformers #

[![GitHub](https://img.shields.io/github/license/BR-IDL/PaddleViT?color=blue)](./LICENSE)
[![CodeFactor](https://www.codefactor.io/repository/github/br-idl/paddlevit/badge)](https://www.codefactor.io/repository/github/br-idl/paddlevit)
[![CLA assistant](https://cla-assistant.io/readme/badge/BR-IDL/PaddleViT)](https://cla-assistant.io/BR-IDL/PaddleViT)
[![GitHub Repo stars](https://img.shields.io/github/stars/BR-IDL/PaddleViT?style=social)](https://github.com/BR-IDL/PaddleViT/stargazers)


<p align="center">    
    <img src="./PaddleViT.png" width="100%"/>
</p>
 
## State-of-the-art Visual Transformer and MLP Models for PaddlePaddle ##

:robot: PaddlePaddle Visual Transformers (`PaddleViT` or `PPViT`) is a collection of vision models beyond convolution. Most of the models are based on Visual Transformers, Visual Attentions, and MLPs, etc. PaddleViT also integrates popular layers, utilities, optimizers, schedulers, data augmentations, training/validation scripts for PaddlePaddle 2.1+. The aim is to reproduce a wide variety of state-of-the-art ViT and MLP models with full training/validation procedures. We are passionate about making cuting-edge CV techniques easier to use for everyone.

:robot: PaddleViT provides models and tools for multiple vision tasks, such as classifications, object detection, semantic segmentation, GAN, and more. Each model architecture is defined in standalone python module and can be modified to enable quick research experiments. At the same time, pretrained weights can be downloaded and used to finetune on your own datasets. PaddleViT also integrates popular tools and modules for custimized dataset, data preprocessing, performance metrics, DDP and more.

:robot: PaddleViT is backed by popular deep learning framework [PaddlePaddle](https://www.paddlepaddle.org/), we also provide tutorials and projects on [Paddle AI Studio](https://aistudio.baidu.com/aistudio/course/introduce/25102). It's intuitive and straightforward to get started for new users.


## Quick Links ##
PaddleViT implements model architectures and tools for multiple vision tasks, go to the following links for detailed information.
- [PaddleViT-Cls](./image_classification) for Image Classification
- [PaddleViT-Det](./object_detection/DETR) for object detection
- [PaddleViT-Seg](./semantic_segmentation) for Semantic Segmentation
- [PaddleViT-GAN](./gan) for GANs.
  
We also provide tutorials:
- Notebooks (coming soon)
- [Online Course](https://aistudio.baidu.com/aistudio/course/introduce/25102): on Paddle AIStudio (in chinese version)

## Features ##
1. **State-of-the-art**
   - State-of-the-art transformer models for multiple CV tasks
   - State-of-the-art data processings and training methods 
   - We keep pushing it forward.

2. **Easy-to-use tools**
   - Easy configs for model vairants
   - Modular design for utiliy functions and tools
   - Low barrier for educators and practitioners
   - Unified framework for all the models

3. **Easily customizable to your needs**
   - Examples for each model to reproduce the results
   - Model implementations are exposed for you to customize
   - Model files can be used independently for quick experiments

4. **High Performance**
   - DDP (multiprocess training/validation where each process runs on a single GPU).
   - Mixed-precision support (AMP)
  

  
## Model architectures ##

### Image Classification (Transformers) ###
1. **[ViT](./image_classification/ViT)** (from Google), released with paper [An Image is Worth 16x16 Words: Transformers for Image Recognition at Scale](https://arxiv.org/abs/2010.11929), by Alexey Dosovitskiy, Lucas Beyer, Alexander Kolesnikov, Dirk Weissenborn, Xiaohua Zhai, Thomas Unterthiner, Mostafa Dehghani, Matthias Minderer, Georg Heigold, Sylvain Gelly, Jakob Uszkoreit, Neil Houlsby.
2. **[DeiT](./image_classification/DeiT)** (from Facebook and Sorbonne), released with paper [Training data-efficient image transformers & distillation through attention](https://arxiv.org/abs/2012.12877), by Hugo Touvron, Matthieu Cord, Matthijs Douze, Francisco Massa, Alexandre Sablayrolles, Hervé Jégou.
3. **[Swin Transformer](./image_classification/SwinTransformer)** (from Microsoft), released with paper [Swin Transformer: Hierarchical Vision Transformer using Shifted Windows](https://arxiv.org/abs/2103.14030), by Ze Liu, Yutong Lin, Yue Cao, Han Hu, Yixuan Wei, Zheng Zhang, Stephen Lin, Baining Guo.
4. **[VOLO](./image_classification/VOLO)** (from Sea AI Lab and NUS), released with paper [VOLO: Vision Outlooker for Visual Recognition](https://arxiv.org/abs/2106.13112), by Li Yuan, Qibin Hou, Zihang Jiang, Jiashi Feng, Shuicheng Yan.
5. **[CSwin Transformer](./image_classification/CSwin)** (from USTC and Microsoft), released with paper [CSWin Transformer: A General Vision Transformer Backbone with Cross-Shaped Windows
](https://arxiv.org/abs/2107.00652), by Xiaoyi Dong, Jianmin Bao, Dongdong Chen, Weiming Zhang, Nenghai Yu, Lu Yuan, Dong Chen, Baining Guo.
6. **[CaiT](./image_classification/CaiT)** (from Facebook and Sorbonne), released with paper [Going deeper with Image Transformers](https://arxiv.org/abs/2103.17239), by Hugo Touvron, Matthieu Cord, Alexandre Sablayrolles, Gabriel Synnaeve, Hervé Jégou.
7. **[PVTv2](./image_classification/PVTv2)** (from NJU/HKU/NJUST/IIAI/SenseTime), released with paper [PVTv2: Improved Baselines with Pyramid Vision Transformer](https://arxiv.org/abs/2106.13797), by Wenhai Wang, Enze Xie, Xiang Li, Deng-Ping Fan, Kaitao Song, Ding Liang, Tong Lu, Ping Luo, Ling Shao.
8. **[Shuffle Transformer](./image_classification/Shuffle_Transformer)** (from Tencent), released with paper [Shuffle Transformer: Rethinking Spatial Shuffle for Vision Transformer](https://arxiv.org/abs/2106.03650), by Zilong Huang, Youcheng Ben, Guozhong Luo, Pei Cheng, Gang Yu, Bin Fu.
9. **[T2T-ViT](./image_classification/T2T_ViT)** (from NUS and YITU), released with paper [Tokens-to-Token ViT: Training Vision Transformers from Scratch on ImageNet
](https://arxiv.org/abs/2101.11986), by Li Yuan, Yunpeng Chen, Tao Wang, Weihao Yu, Yujun Shi, Zihang Jiang, Francis EH Tay, Jiashi Feng, Shuicheng Yan.
<<<<<<< HEAD
10. **[CrossViT](./CrossViT)** (from IBM), released with paper [CrossViT: Cross-Attention Multi-Scale Vision Transformer for Image Classification](https://arxiv.org/abs/2103.14899), by Chun-Fu Chen, Quanfu Fan, Rameswar Panda.
11. **[BEiT](./BEiT)** (from Microsoft Research), released with paper [BEiT: BERT Pre-Training of Image Transformers](https://arxiv.org/abs/2106.08254), by Hangbo Bao, Li Dong, Furu Wei.
12. **[Focal Transformer](./Focal_Transformer)** (from Microsoft), released with paper [Focal Self-attention for Local-Global Interactions in Vision Transformers](https://arxiv.org/abs/2107.00641), by Jianwei Yang, Chunyuan Li, Pengchuan Zhang, Xiyang Dai, Bin Xiao, Lu Yuan and Jianfeng Gao.
13. **[Mobile-ViT]()** (from Apple), released with paper [MobileViT: Light-weight, General-purpose, and Mobile-friendly Vision Transformer](https://arxiv.org/abs/2110.02178), by Sachin Mehta, Mohammad Rastegari.
14. **[ViP](./ViP)** (from National University of Singapore), released with [Vision Permutator: A Permutable MLP-Like Architecture for Visual Recognition](https://arxiv.org/abs/2106.12368), by Qibin Hou and Zihang Jiang and Li Yuan and Ming-Ming Cheng and Shuicheng Yan and Jiashi Feng.
15. **[XCiT](./XCiT)** (from Facebook/Inria/Sorbonne), released with paper [XCiT: Cross-Covariance Image Transformers](https://arxiv.org/abs/2106.09681), by Alaaeldin El-Nouby, Hugo Touvron, Mathilde Caron, Piotr Bojanowski, Matthijs Douze, Armand Joulin, Ivan Laptev, Natalia Neverova, Gabriel Synnaeve, Jakob Verbeek, Hervé Jegou.
16. **[PiT](./PiT)** (from NAVER/Sogan University), released with paper [Rethinking Spatial Dimensions of Vision Transformers](https://arxiv.org/abs/2103.16302), by Byeongho Heo, Sangdoo Yun, Dongyoon Han, Sanghyuk Chun, Junsuk Choe, Seong Joon Oh.
17. **[HaloNet](./HaloNet)**, (from Google), released with paper [Scaling Local Self-Attention for Parameter Efficient Visual Backbones](https://arxiv.org/abs/2103.12731), by Ashish Vaswani, Prajit Ramachandran, Aravind Srinivas, Niki Parmar, Blake Hechtman, Jonathon Shlens.
18. **[PoolFormer](./PoolFormer)**, (from Sea AI Lab/NUS), released with paper [MetaFormer is Actually What You Need for Vision](https://arxiv.org/abs/2111.11418), by Weihao Yu, Mi Luo, Pan Zhou, Chenyang Si, Yichen Zhou, Xinchao Wang, Jiashi Feng, Shuicheng Yan.
19. **[BoTNet](./BoTNet)**, (from UC Berkeley/Google), released with paper [Bottleneck Transformers for Visual Recognition](https://arxiv.org/abs/2101.11605), by Aravind Srinivas, Tsung-Yi Lin, Niki Parmar, Jonathon Shlens, Pieter Abbeel, Ashish Vaswani.
20. **[CvT](./Cvt)** (from McGill/Microsoft), released with paper [CvT: Introducing Convolutions to Vision Transformers](https://arxiv.org/abs/2103.15808), by Haiping Wu, Bin Xiao, Noel Codella, Mengchen Liu, Xiyang Dai, Lu Yuan, Lei Zhang
21. **[HvT](./HVT)** (from Monash University), released with paper [Scalable Vision Transformers with Hierarchical Pooling](https://arxiv.org/abs/2103.10619), by Zizheng Pan, Bohan Zhuang, Jing Liu, Haoyu He, Jianfei Cai.
=======
10. **[CrossViT](./image_classification/CrossViT)** (from IBM), released with paper [CrossViT: Cross-Attention Multi-Scale Vision Transformer for Image Classification](https://arxiv.org/abs/2103.14899), by Chun-Fu Chen, Quanfu Fan, Rameswar Panda.
11. **[BEiT](./image_classification/BEiT)** (from Microsoft Research), released with paper [BEiT: BERT Pre-Training of Image Transformers](https://arxiv.org/abs/2106.08254), by Hangbo Bao, Li Dong, Furu Wei.
12. **[Focal Transformer](./image_classification/Focal_Transformer)** (from Microsoft), released with paper [Focal Self-attention for Local-Global Interactions in Vision Transformers](https://arxiv.org/abs/2107.00641), by Jianwei Yang, Chunyuan Li, Pengchuan Zhang, Xiyang Dai, Bin Xiao, Lu Yuan and Jianfeng Gao.
13. **[Mobile-ViT](./image_classification/MobileViT)** (from Apple), released with paper [MobileViT: Light-weight, General-purpose, and Mobile-friendly Vision Transformer](https://arxiv.org/abs/2110.02178), by Sachin Mehta, Mohammad Rastegari.
14. **[ViP](./image_classification/ViP)** (from National University of Singapore), released with [Vision Permutator: A Permutable MLP-Like Architecture for Visual Recognition](https://arxiv.org/abs/2106.12368), by Qibin Hou and Zihang Jiang and Li Yuan and Ming-Ming Cheng and Shuicheng Yan and Jiashi Feng.
15. **[XCiT](./image_classification/XCiT)** (from Facebook/Inria/Sorbonne), released with paper [XCiT: Cross-Covariance Image Transformers](https://arxiv.org/abs/2106.09681), by Alaaeldin El-Nouby, Hugo Touvron, Mathilde Caron, Piotr Bojanowski, Matthijs Douze, Armand Joulin, Ivan Laptev, Natalia Neverova, Gabriel Synnaeve, Jakob Verbeek, Hervé Jegou.
16. **[PiT](./image_classification/PiT)** (from NAVER/Sogan University), released with paper [Rethinking Spatial Dimensions of Vision Transformers](https://arxiv.org/abs/2103.16302), by Byeongho Heo, Sangdoo Yun, Dongyoon Han, Sanghyuk Chun, Junsuk Choe, Seong Joon Oh.
17. **[HaloNet](./image_classification/HaloNet)**, (from Google), released with paper [Scaling Local Self-Attention for Parameter Efficient Visual Backbones](https://arxiv.org/abs/2103.12731), by Ashish Vaswani, Prajit Ramachandran, Aravind Srinivas, Niki Parmar, Blake Hechtman, Jonathon Shlens.
18. **[PoolFormer](./image_classification/PoolFormer)**, (from Sea AI Lab/NUS), released with paper [MetaFormer is Actually What You Need for Vision](https://arxiv.org/abs/2111.11418), by Weihao Yu, Mi Luo, Pan Zhou, Chenyang Si, Yichen Zhou, Xinchao Wang, Jiashi Feng, Shuicheng Yan.
19. **[BoTNet](./image_classification/BoTNet)**, (from UC Berkeley/Google), released with paper [Bottleneck Transformers for Visual Recognition](https://arxiv.org/abs/2101.11605), by Aravind Srinivas, Tsung-Yi Lin, Niki Parmar, Jonathon Shlens, Pieter Abbeel, Ashish Vaswani.
20. **[CvT](./image_classification/CvT)** (from McGill/Microsoft), released with paper [CvT: Introducing Convolutions to Vision Transformers](https://arxiv.org/abs/2103.15808), by Haiping Wu, Bin Xiao, Noel Codella, Mengchen Liu, Xiyang Dai, Lu Yuan, Lei Zhang
>>>>>>> d8bcc949


### Image Classification (MLP & others) ###
1. **[MLP-Mixer](./image_classification/MLP-Mixer)** (from Google), released with paper [MLP-Mixer: An all-MLP Architecture for Vision](https://arxiv.org/abs/2105.01601), by Ilya Tolstikhin, Neil Houlsby, Alexander Kolesnikov, Lucas Beyer, Xiaohua Zhai, Thomas Unterthiner, Jessica Yung, Andreas Steiner, Daniel Keysers, Jakob Uszkoreit, Mario Lucic, Alexey Dosovitskiy
2. **[ResMLP](./image_classification/ResMLP)** (from Facebook/Sorbonne/Inria/Valeo), released with paper [ResMLP: Feedforward networks for image classification with data-efficient training](https://arxiv.org/abs/2105.03404), by Hugo Touvron, Piotr Bojanowski, Mathilde Caron, Matthieu Cord, Alaaeldin El-Nouby, Edouard Grave, Gautier Izacard, Armand Joulin, Gabriel Synnaeve, Jakob Verbeek, Hervé Jégou.
3. **[gMLP](./image_classification/gMLP)** (from Google), released with paper [Pay Attention to MLPs](https://arxiv.org/abs/2105.08050), by Hanxiao Liu, Zihang Dai, David R. So, Quoc V. Le.
4. **[FF Only](./image_classification/FF_Only)** (from Oxford), released with paper [Do You Even Need Attention? A Stack of Feed-Forward Layers Does Surprisingly Well on ImageNet](https://arxiv.org/abs/2105.02723), by Luke Melas-Kyriazi.
5. **[RepMLP](./image_classification/RepMLP)** (from BNRist/Tsinghua/MEGVII/Aberystwyth), released with paper [RepMLP: Re-parameterizing Convolutions into Fully-connected Layers for Image Recognition](https://arxiv.org/abs/2105.01883), by Xiaohan Ding, Chunlong Xia, Xiangyu Zhang, Xiaojie Chu, Jungong Han, Guiguang Ding.
6. **[CycleMLP](./image_classification/CycleMLP)** (from HKU/SenseTime), released with paper [CycleMLP: A MLP-like Architecture for Dense Prediction](https://arxiv.org/abs/2107.10224), by Shoufa Chen, Enze Xie, Chongjian Ge, Ding Liang, Ping Luo.
7. **[ConvMixer](./image_classification/ConvMixer)** (from Anonymous), released with [Patches Are All You Need?](https://openreview.net/forum?id=TVHS5Y4dNvM), by Anonymous.
8. **[ConvMLP](./image_classification/ConvMLP)** (from UO/UIUC/PAIR), released with [ConvMLP: Hierarchical Convolutional MLPs for Vision](https://arxiv.org/abs/2109.04454), by Jiachen Li, Ali Hassani, Steven Walton, Humphrey Shi.


#### *Coming Soon:* ####
1. **[DynamicViT]()** (from Tsinghua/UCLA/UW), released with paper [DynamicViT: Efficient Vision Transformers with Dynamic Token Sparsification](https://arxiv.org/abs/2106.02034), by Yongming Rao, Wenliang Zhao, Benlin Liu, Jiwen Lu, Jie Zhou, Cho-Jui Hsieh.



### Detection ###
1. **[DETR](./object_detection/DETR)** (from Facebook), released with paper [End-to-End Object Detection with Transformers](https://arxiv.org/abs/2005.12872), by Nicolas Carion, Francisco Massa, Gabriel Synnaeve, Nicolas Usunier, Alexander Kirillov, Sergey Zagoruyko.
2. **[Swin Transformer](./object_detection/Swin)** (from Microsoft), released with paper [Swin Transformer: Hierarchical Vision Transformer using Shifted Windows](https://arxiv.org/abs/2103.14030), by Ze Liu, Yutong Lin, Yue Cao, Han Hu, Yixuan Wei, Zheng Zhang, Stephen Lin, Baining Guo.
3. **[PVTv2](./object_detection/PVTv2)** (from NJU/HKU/NJUST/IIAI/SenseTime), released with paper [PVTv2: Improved Baselines with Pyramid Vision Transformer](https://arxiv.org/abs/2106.13797), by Wenhai Wang, Enze Xie, Xiang Li, Deng-Ping Fan, Kaitao Song, Ding Liang, Tong Lu, Ping Luo, Ling Shao.

#### Coming Soon: ####
1. **[Focal Transformer]()** (from Microsoft), released with paper [Focal Self-attention for Local-Global Interactions in Vision Transformers](https://arxiv.org/abs/2107.00641), by Jianwei Yang, Chunyuan Li, Pengchuan Zhang, Xiyang Dai, Bin Xiao, Lu Yuan and Jianfeng Gao.
2. **[UP-DETR]()** (from Tencent), released with paper [UP-DETR: Unsupervised Pre-training for Object Detection with Transformers](https://arxiv.org/abs/2011.09094), by Zhigang Dai, Bolun Cai, Yugeng Lin, Junying Chen.




### Semantic Segmentation ###
#### Now: ####
1. **[SETR](./semantic_segmentation)** (from Fudan/Oxford/Surrey/Tencent/Facebook), released with paper [Rethinking Semantic Segmentation from a Sequence-to-Sequence Perspective with Transformers](https://arxiv.org/abs/2012.15840), by Sixiao Zheng, Jiachen Lu, Hengshuang Zhao, Xiatian Zhu, Zekun Luo, Yabiao Wang, Yanwei Fu, Jianfeng Feng, Tao Xiang, Philip H.S. Torr, Li Zhang.
2. **[DPT](./semantic_segmentation)** (from Intel), released with paper [Vision Transformers for Dense Prediction](https://arxiv.org/abs/2103.13413), by René Ranftl, Alexey Bochkovskiy, Vladlen Koltun.
3. **[Swin Transformer](./semantic_segmentation)** (from Microsoft), released with paper [Swin Transformer: Hierarchical Vision Transformer using Shifted Windows](https://arxiv.org/abs/2103.14030), by Ze Liu, Yutong Lin, Yue Cao, Han Hu, Yixuan Wei, Zheng Zhang, Stephen Lin, Baining Guo.
2. **[Segmenter](./semantic_segmentation)** (from Inria), realeased with paper [Segmenter: Transformer for Semantic Segmentation](https://arxiv.org/pdf/2105.05633.pdf), by Robin Strudel, Ricardo Garcia, Ivan Laptev, Cordelia Schmid.
3. **[Trans2seg](./semantic_segmentation)** (from HKU/Sensetime/NJU), released with paper [Segmenting Transparent Object in the Wild with Transformer](https://arxiv.org/pdf/2101.08461.pdf), by Enze Xie, Wenjia Wang, Wenhai Wang, Peize Sun, Hang Xu, Ding Liang, Ping Luo.
4. **[SegFormer](./semantic_segmentation)** (from HKU/NJU/NVIDIA/Caltech), released with paper [SegFormer: Simple and Efficient Design for Semantic Segmentation with Transformers](https://arxiv.org/abs/2105.15203), by Enze Xie, Wenhai Wang, Zhiding Yu, Anima Anandkumar, Jose M. Alvarez, Ping Luo.
5. **[CSwin Transformer]()** (from USTC and Microsoft), released with paper [CSWin Transformer: A General Vision Transformer Backbone with Cross-Shaped Windows

#### Coming Soon:  ####
1. **[FTN]()** (from Baidu), released with paper [Fully Transformer Networks for Semantic Image Segmentation](https://arxiv.org/pdf/2106.04108.pdf), by Sitong Wu, Tianyi Wu, Fangjian Lin, Shengwei Tian, Guodong Guo.
2. **[Shuffle Transformer]()** (from Tencent), released with paper [Shuffle Transformer: Rethinking Spatial Shuffle for Vision Transformer](https://arxiv.org/abs/2106.03650), by Zilong Huang, Youcheng Ben, Guozhong Luo, Pei Cheng, Gang Yu, Bin Fu
3. **[Focal Transformer]()** (from Microsoft), released with paper [Focal Self-attention for Local-Global Interactions in Vision Transformers](https://arxiv.org/abs/2107.00641), by Jianwei Yang, Chunyuan Li, Pengchuan Zhang, Xiyang Dai, Bin Xiao, Lu Yuan and Jianfeng Gao.
](https://arxiv.org/abs/2107.00652), by Xiaoyi Dong, Jianmin Bao, Dongdong Chen, Weiming Zhang, Nenghai Yu, Lu Yuan, Dong Chen, Baining Guo.


### GAN ###
1. **[TransGAN](./gan/transGAN)** (from Seoul National University and NUUA), released with paper [TransGAN: Two Pure Transformers Can Make One Strong GAN, and That Can Scale Up](https://arxiv.org/abs/2102.07074), by Yifan Jiang, Shiyu Chang, Zhangyang Wang.
2. **[Styleformer](./gan/Styleformer)** (from Facebook and Sorbonne), released with paper [Styleformer: Transformer based Generative Adversarial Networks with Style Vector](https://arxiv.org/abs/2106.07023), by Jeeseung Park, Younggeun Kim.
#### Coming Soon: ####
1. **[ViTGAN]()** (from UCSD/Google), released with paper [ViTGAN: Training GANs with Vision Transformers](https://arxiv.org/pdf/2107.04589), by Kwonjoon Lee, Huiwen Chang, Lu Jiang, Han Zhang, Zhuowen Tu, Ce Liu.



## Installation
### Prerequistites
* Linux/MacOS/Windows
* Python 3.6/3.7
* PaddlePaddle 2.1.0+
* CUDA10.2+
> Note: It is recommended to install the latest version of PaddlePaddle to avoid some CUDA errors for  PaddleViT training. For PaddlePaddle, please refer to this [link](https://www.paddlepaddle.org.cn/install/quick?docurl=/documentation/docs/zh/install/pip/linux-pip.html) for stable version installation and this [link](https://www.paddlepaddle.org.cn/install/quick?docurl=/documentation/docs/zh/develop/install/pip/linux-pip.html#gpu) for develop version installation. 
### Installation
1. Create a conda virtual environment and activate it.
   ```shell
   conda create -n paddlevit python=3.7 -y
   conda activate paddlevit
   ```
2. Install PaddlePaddle following the official instructions, e.g.,
   ```shell
   conda install paddlepaddle-gpu==2.1.2 cudatoolkit=10.2 --channel https://mirrors.tuna.tsinghua.edu.cn/anaconda/cloud/Paddle/
   ```
   > Note: please change the paddlepaddle version and cuda version accordingly to your environment.

3. Install dependency packages
    * General dependencies:
        ```
        pip install yacs, pyyaml
        ```
    * Packages for Segmentation:
        ```
        pip install cityscapesScripts
        ```
        Install `detail` package:
        ```shell
        git clone https://github.com/ccvl/detail-api
        cd detail-api/PythonAPI
        make
        make install
        ```
    * Packages for GAN:
        ```
        pip install lmdb
        ```
4. Clone project from GitHub
    ```
    git clone https://github.com/BR-IDL/PaddleViT.git 
    ```


## Results (Model Zoo) ## 
### Image Classification ###
| Model                         | Acc@1 | Acc@5 | #Params | FLOPs  | Image Size | Crop pct | Interp | Link         |
|-------------------------------|-------|-------|---------|--------|------------|----------|---------------|--------------|
| vit_base_patch32_224          | 80.68 | 95.61 | 88.2M   | 4.4G   | 224        | 0.875    | bicubic       | [google](https://drive.google.com/file/d/1DPEhEuu9sDdcmOPukQbR7ZcHq2bxx9cr/view?usp=sharing)/[baidu](https://pan.baidu.com/s/1ppOLj5SWlJmA-NjoLCoYIw)(ubyr) |
| vit_base_patch32_384          | 83.35 | 96.84 | 88.2M   | 12.7G  | 384        | 1.0      | bicubic       | [google](https://drive.google.com/file/d/1nCOSwrDiFBFmTkLEThYwjL9SfyzkKoaf/view?usp=sharing)/[baidu](https://pan.baidu.com/s/1jxnL00ocpmdiPM4fOu4lpg)(3c2f) |
| vit_base_patch16_224          | 84.58 | 97.30 | 86.4M   | 17.0G  | 224        | 0.875    | bicubic       | [google](https://drive.google.com/file/d/13D9FqU4ISsGxWXURgKW9eLOBV-pYPr-L/view?usp=sharing)/[baidu](https://pan.baidu.com/s/1ms3o2fHMQpIoVqnEHitRtA)(qv4n) |
| vit_base_patch16_384          | 85.99 | 98.00 | 86.4M   | 49.8G  | 384        | 1.0      | bicubic       | [google](https://drive.google.com/file/d/1kWKaAgneDx0QsECxtf7EnUdUZej6vSFT/view?usp=sharing)/[baidu](https://pan.baidu.com/s/15ggLdiL98RPcz__SXorrXA)(wsum) |
| vit_large_patch16_224         | 85.81 | 97.82 | 304.1M  | 59.9G  | 224        | 0.875    | bicubic       | [google](https://drive.google.com/file/d/1jgwtmtp_cDWEhZE-FuWhs7lCdpqhAMft/view?usp=sharing)/[baidu](https://pan.baidu.com/s/1HRxUJAwEiKgrWnJSjHyU0A)(1bgk) |
| vit_large_patch16_384         | 87.08 | 98.30 | 304.1M  | 175.9G | 384        | 1.0      | bicubic       | [google](https://drive.google.com/file/d/1zfw5mdiIm-mPxxQddBFxt0xX-IR-PF2U/view?usp=sharing)/[baidu](https://pan.baidu.com/s/1KvxfIpMeitgXAUZGr5HV8A)(5t91) |
| vit_large_patch32_384         | 81.51 | 96.09 | 306.5M  | 44.4G  | 384        | 1.0      | bicubic       | [google](https://drive.google.com/file/d/1Py1EX3E35jL7DComW-29Usg9788BB26j/view?usp=sharing)/[baidu](https://pan.baidu.com/s/1W8sUs0pObOGpohP4vsT05w)(ieg3) |
| | | | | | | | | |
| swin_t_224   					| 81.37 | 95.54 | 28.3M   | 4.4G   | 224        | 0.9      | bicubic       | [google](https://drive.google.com/file/d/1v_wzWv3TaQ0RKkKwRQwuDPzwpOb_jGEs/view?usp=sharing)/[baidu](https://pan.baidu.com/s/1tbc751RVh3fIRsrLzrmeOw)(h2ac) |
| swin_s_224   					| 83.21 | 96.32 | 49.6M   | 8.6G   | 224        | 0.9      | bicubic       | [google](https://drive.google.com/file/d/1lrODzr8zIOU9sBrH2x3zolMOS4mv4o7x/view?usp=sharing)/[baidu](https://pan.baidu.com/s/1rlXL0tjLWbWnkIt_2Ne8Jw)(ydyx) |
| swin_b_224   					| 83.60 | 96.46 | 87.7M   | 15.3G  | 224        | 0.9      | bicubic       | [google](https://drive.google.com/file/d/1hjEVODThNEDAlIqkg8C1KzUh3KsVNu6R/view?usp=sharing)/[baidu](https://pan.baidu.com/s/1ucSHBiuiG2sHAmR1N1JENQ)(h4y6) |
| swin_b_384   					| 84.48 | 96.89 | 87.7M   | 45.5G  | 384        | 1.0      | bicubic       | [google](https://drive.google.com/file/d/1szLgwhB6WJu02Me6Uyz94egk8SqKlNsd/view?usp=sharing)/[baidu](https://pan.baidu.com/s/1t0oXbqKNwpUAMJV7VTzcNw)(7nym) |
| swin_b_224_22kto1k    		| 85.27 | 97.56 | 87.7M   | 15.3G  | 224        | 0.9      | bicubic       | [google](https://drive.google.com/file/d/1FhdlheMUlJzrZ7EQobpGRxd3jt3aQniU/view?usp=sharing)/[baidu](https://pan.baidu.com/s/1KBocL_M6YNW1ZsK-GYFiNw)(6ur8) |
| swin_b_384_22kto1k    		| 86.43 | 98.07 | 87.7M   | 45.5G  | 384        | 1.0      | bicubic       | [google](https://drive.google.com/file/d/1zVwIrJmtuBSiSVQhUeblRQzCKx-yWNCA/view?usp=sharing)/[baidu](https://pan.baidu.com/s/1NziwdsEJtmjfGCeUFgtZXA)(9squ) |
| swin_l_224_22kto1k    		| 86.32 | 97.90 | 196.4M  | 34.3G  | 224        | 0.9      | bicubic       | [google](https://drive.google.com/file/d/1yo7rkxKbQ4izy2pY5oQ5QAnkyv7zKcch/view?usp=sharing)/[baidu](https://pan.baidu.com/s/1GsUJbSkGxlGsBYsayyKjVg)(nd2f) |
| swin_l_384_22kto1k    		| 87.14 | 98.23 | 196.4M  | 100.9G | 384        | 1.0      | bicubic       | [google](https://drive.google.com/file/d/1-6DEvkb-FMz72MyKtq9vSPKYBqINxoKK/view?usp=sharing)/[baidu](https://pan.baidu.com/s/1JLdS0aTl3I37oDzGKLFSqA)(5g5e) |
| | | | | | | | | |
| deit_tiny_distilled_224   	| 74.52 | 91.90 | 5.9M    | 1.1G   | 224        | 0.875    | bicubic       | [google](https://drive.google.com/file/d/1fku9-11O_gQI7UpZTjagVeND-pcHbV0C/view?usp=sharing)/[baidu](https://pan.baidu.com/s/1hAQ_85wWkqQ7sIGO1CmO9g)(rhda) |
| deit_small_distilled_224  	| 81.17 | 95.41 | 22.4M   | 4.3G   | 224        | 0.875    | bicubic       | [google](https://drive.google.com/file/d/1RIeWTdf5o6pwkjqN4NbW91GZSOCalI5t/view?usp=sharing)/[baidu](https://pan.baidu.com/s/1wCVrukvwxISAGGjorPw3iw)(pv28) |
| deit_base_distilled_224  		| 83.32 | 96.49 | 87.2M   | 17.0G  | 224        | 0.875    | bicubic       | [google](https://drive.google.com/file/d/12_x6-NN3Jde2BFUih4OM9NlTwe9-Xlkw/view?usp=sharing)/[baidu](https://pan.baidu.com/s/1ZnmAWgT6ewe7Vl3Xw_csuA)(5f2g) |
| deit_base_distilled_384  		| 85.43 | 97.33 | 87.2M   | 49.9G  | 384        | 1.0      | bicubic       | [google](https://drive.google.com/file/d/1i5H_zjSdHfM-Znv89DHTv9ChykWrIt8I/view?usp=sharing)/[baidu](https://pan.baidu.com/s/1PQsQIci4VCHY7l2tCzMklg)(qgj2) |
| | | | | | | | | |
| volo_d1_224  					| 84.12 | 96.78 | 26.6M   | 6.6G   | 224        | 1.0      | bicubic       | [google](https://drive.google.com/file/d/1kNNtTh7MUWJpFSDe_7IoYTOpsZk5QSR9/view?usp=sharing)/[baidu](https://pan.baidu.com/s/1EKlKl2oHi_24eaiES67Bgw)(xaim) |
| volo_d1_384  					| 85.24 | 97.21 | 26.6M   | 19.5G  | 384        | 1.0      | bicubic       | [google](https://drive.google.com/file/d/1fku9-11O_gQI7UpZTjagVeND-pcHbV0C/view?usp=sharing)/[baidu](https://pan.baidu.com/s/1qZWoFA7J89i2aujPItEdDQ)(rr7p) |
| volo_d2_224  					| 85.11 | 97.19 | 58.6M   | 13.7G  | 224        | 1.0      | bicubic       | [google](https://drive.google.com/file/d/1KjKzGpyPKq6ekmeEwttHlvOnQXqHK1we/view?usp=sharing)/[baidu](https://pan.baidu.com/s/1JCK0iaYtiOZA6kn7e0wzUQ)(d82f) |
| volo_d2_384  					| 86.04 | 97.57 | 58.6M   | 40.7G  | 384        | 1.0      | bicubic       | [google](https://drive.google.com/file/d/1uLLbvwNK8N0y6Wrq_Bo8vyBGSVhehVmq/view?usp=sharing)/[baidu](https://pan.baidu.com/s/1e7H5aa6miGpCTCgpK0rm0w)(9cf3) |
| volo_d3_224  					| 85.41 | 97.26 | 86.2M   | 19.8G  | 224        | 1.0      | bicubic       | [google](https://drive.google.com/file/d/1OtOX7C29fJ20ESKQnYGevp4euxhmXKAT/view?usp=sharing)/[baidu](https://pan.baidu.com/s/1vhARtV2wfI6EFf0Ap71xwg)(a5a4) |
| volo_d3_448  					| 86.50 | 97.71 | 86.2M   | 80.3G  | 448        | 1.0      | bicubic       | [google](https://drive.google.com/file/d/1lHlYhra1NNp0dp4NWaQ9SMNNmw-AxBNZ/view?usp=sharing)/[baidu](https://pan.baidu.com/s/1Q6KiQw4Vu1GPm5RF9_eycg)(uudu) |
| volo_d4_224  					| 85.89 | 97.54 | 192.8M  | 42.9G  | 224        | 1.0      | bicubic       | [google](https://drive.google.com/file/d/16oXN7xuy-mkpfeD-loIVOK95PfptHhpX/view?usp=sharing)/[baidu](https://pan.baidu.com/s/1PE83ZLd5evkKmHJ1V2KDsg)(vcf2) |
| volo_d4_448  					| 86.70 | 97.85 | 192.8M  | 172.5G | 448        | 1.0      | bicubic       | [google](https://drive.google.com/file/d/1N9-1OhPewA5TBR9CX5oA10obDS8e4Cfa/view?usp=sharing)/[baidu](https://pan.baidu.com/s/1QoJ2Sqe1SK9hxbmV4uZiyg)(nd4n) |
| volo_d5_224  					| 86.08 | 97.58 | 295.3M  | 70.6G  | 224        | 1.0      | bicubic       | [google](https://drive.google.com/file/d/1fcrvOGbAmKUhqJT-pU3MVJZQJIe4Qina/view?usp=sharing)/[baidu](https://pan.baidu.com/s/1nqDcXMW00v9PKr3RQI-g1w)(ymdg) |
| volo_d5_448  					| 86.92 | 97.88 | 295.3M  | 283.8G | 448        | 1.0      | bicubic       | [google](https://drive.google.com/file/d/1aFXEkpfLhmQlDQHUYCuFL8SobhxUzrZX/view?usp=sharing)/[baidu](https://pan.baidu.com/s/1K4FBv6fnyMGcAXhyyybhgw)(qfcc) |
| volo_d5_512  					| 87.05 | 97.97 | 295.3M  | 371.3G | 512        | 1.15     | bicubic       | [google](https://drive.google.com/file/d/1CS4-nv2c9FqOjMz7gdW5i9pguI79S6zk/view?usp=sharing)/[baidu](https://pan.baidu.com/s/16Wseyiqvv0MQJV8wwFDfSA)(353h) |
| | | | | | | | | |
| cswin_tiny_224  				| 82.81 | 96.30 | 22.3M   | 4.2G   | 224        | 0.9      | bicubic       | [google](https://drive.google.com/file/d/1l-JY0u7NGyD6SjkyiyNnDx3wFFT1nAYO/view?usp=sharing)/[baidu](https://pan.baidu.com/s/1L5FqU7ImWAhQHAlSilqVAw)(4q3h) |
| cswin_small_224 				| 83.60 | 96.58 | 34.6M   | 6.5G   | 224        | 0.9      | bicubic       | [google](https://drive.google.com/file/d/10eEBk3wvJdQ8Dy58LvQ11Wk1K2UfPy-E/view?usp=sharing)/[baidu](https://pan.baidu.com/s/1FiaNiWyAuWu1IBsUFLUaAw)(gt1a) |
| cswin_base_224  				| 84.23 | 96.91 | 77.4M   | 14.6G  | 224        | 0.9      | bicubic       | [google](https://drive.google.com/file/d/1YufKh3DKol4-HrF-I22uiorXSZDIXJmZ/view?usp=sharing)/[baidu](https://pan.baidu.com/s/1koy8hXyGwvgAfUxdlkWofg)(wj8p) |
| cswin_base_384  				| 85.51 | 97.48 | 77.4M   | 43.1G  | 384        | 1.0      | bicubic       | [google](https://drive.google.com/file/d/1qCaFItzFoTYBo-4UbGzL6M5qVDGmJt4y/view?usp=sharing)/[baidu](https://pan.baidu.com/s/1WNkY7o_vP9KJ8cd5c7n2sQ)(rkf5) |
| cswin_large_224 				| 86.52 | 97.99 | 173.3M  | 32.5G  | 224        | 0.9      | bicubic       | [google](https://drive.google.com/file/d/1V1hteGK27t1nI84Ac7jdWfydBLLo7Fxt/view?usp=sharing)/[baidu](https://pan.baidu.com/s/1KgIX6btML6kPiPGkIzvyVA)(b5fs) |
| cswin_large_384 				| 87.49 | 98.35 | 173.3M  | 96.1G  | 384        | 1.0      | bicubic       | [google](https://drive.google.com/file/d/1LRN_6qUz71yP-OAOpN4Lscb8fkUytMic/view?usp=sharing)/[baidu](https://pan.baidu.com/s/1eCIpegPj1HIbJccPMaAsew)(6235) |
| | | | | | | | | |
| cait_xxs24_224                | 78.38 | 94.32 | 11.9M   | 2.2G   | 224        | 1.0      | bicubic       | [google](https://drive.google.com/file/d/1LKsQUr824oY4E42QeUEaFt41I8xHNseR/view?usp=sharing)/[baidu](https://pan.baidu.com/s/1YIaBLopKIK5_p7NlgWHpGA)(j9m8) |
| cait_xxs36_224                | 79.75 | 94.88 | 17.2M   | 33.1G  | 224        | 1.0      | bicubic       | [google](https://drive.google.com/file/d/1zZx4aQJPJElEjN5yejUNsocPsgnd_3tS/view?usp=sharing)/[baidu](https://pan.baidu.com/s/1pdyFreRRXUn0yPel00-62Q)(nebg) |
| cait_xxs24_384                | 80.97 | 95.64 | 11.9M   | 6.8G   | 384        | 1.0      | bicubic       | [google](https://drive.google.com/file/d/1J27ipknh_kwqYwR0qOqE9Pj3_bTcTx95/view?usp=sharing)/[baidu](https://pan.baidu.com/s/1uYSDzROqCVT7UdShRiiDYg)(2j95) |
| cait_xxs36_384                | 82.20 | 96.15 | 17.2M   | 10.1G  | 384        | 1.0      | bicubic       | [google](https://drive.google.com/file/d/13IvgI3QrJDixZouvvLWVkPY0J6j0VYwL/view?usp=sharing)/[baidu](https://pan.baidu.com/s/1GafA8B6T3h_vtmNNq2HYKg)(wx5d) |
| cait_s24_224                  | 83.45 | 96.57 | 46.8M   | 8.7G   | 224        | 1.0      | bicubic       | [google](https://drive.google.com/file/d/1sdCxEw328yfPJArf6Zwrvok-91gh7PhS/view?usp=sharing)/[baidu](https://pan.baidu.com/s/1BPsAMEcrjtnbOnVDQwZJYw)(m4pn) |
| cait_xs24_384                 | 84.06 | 96.89 | 26.5M   | 15.1G  | 384        | 1.0      | bicubic       | [google](https://drive.google.com/file/d/1zKL6cZwqmvuRMci-17FlKk-lA-W4RVte/view?usp=sharing)/[baidu](https://pan.baidu.com/s/1w10DPJvK8EwhOCm-tZUpww)(scsv) |
| cait_s24_384                  | 85.05 | 97.34 | 46.8M   | 26.5G  | 384        | 1.0      | bicubic       | [google](https://drive.google.com/file/d/1klqBDhJDgw28omaOpgzInMmfeuDa7NAi/view?usp=sharing)/[baidu](https://pan.baidu.com/s/1-aNO6c7Ipm9x1hJY6N6G2g)(dnp7) |
| cait_s36_384                  | 85.45 | 97.48 | 68.1M   | 39.5G  | 384        | 1.0      | bicubic       | [google](https://drive.google.com/file/d/1m-55HryznHbiUxG38J2rAa01BYcjxsRZ/view?usp=sharing)/[baidu](https://pan.baidu.com/s/1-uWg-JHLEKeMukFFctoufg)(e3ui) |
| cait_m36_384                  | 86.06 | 97.73 | 270.7M  | 156.2G | 384        | 1.0      | bicubic       | [google](https://drive.google.com/file/d/1WJjaGiONX80KBHB3YN8mNeusPs3uDhR2/view?usp=sharing)/[baidu](https://pan.baidu.com/s/1aZ9bEU5AycmmfmHAqZIaLA)(r4hu) |
| cait_m48_448                  | 86.49 | 97.75 | 355.8M  | 287.3G | 448        | 1.0      | bicubic       | [google](https://drive.google.com/file/d/1lJSP__dVERBNFnp7im-1xM3s_lqEe82-/view?usp=sharing)/[baidu](https://pan.baidu.com/s/179MA3MkG2qxFle0K944Gkg)(imk5) |
| | | | | | | | | |
| pvtv2_b0 						| 70.47	| 90.16	| 3.7M    | 0.6G   | 224 	    | 0.875    | bicubic 	   | [google](https://drive.google.com/file/d/1wkx4un6y7V87Rp_ZlD4_pV63QRst-1AE/view?usp=sharing)/[baidu](https://pan.baidu.com/s/1mab4dOtBB-HsdzFJYrvgjA)(dxgb) |
| pvtv2_b1 						| 78.70	| 94.49	| 14.0M   | 2.1G   | 224 	    | 0.875    | bicubic 	   | [google](https://drive.google.com/file/d/11hqLxL2MTSnKPb-gp2eMZLAzT6q2UsmG/view?usp=sharing)/[baidu](https://pan.baidu.com/s/1Ur0s4SEOxVqggmgq6AM-sQ)(2e5m) |
| pvtv2_b2 						| 82.02	| 95.99	| 25.4M   | 4.0G   | 224 	    | 0.875    | bicubic 	   | [google](https://drive.google.com/file/d/1-KY6NbS3Y3gCaPaUam0v_Xlk1fT-N1Mz/view?usp=sharing)/[baidu](https://pan.baidu.com/s/1FWx0QB7_8_ikrPIOlL7ung)(are2) |
| pvtv2_b2_linear 				| 82.06	| 96.04	| 22.6M   | 3.9G   | 224 	    | 0.875    | bicubic 	   | [google](https://drive.google.com/file/d/1hC8wE_XanMPi0_y9apEBKzNc4acZW5Uy/view?usp=sharing)/[baidu](https://pan.baidu.com/s/1IAhiiaJPe-Lg1Qjxp2p30w)(a4c8) |
| pvtv2_b3 						| 83.14	| 96.47	| 45.2M   | 6.8G   | 224 	    | 0.875    | bicubic 	   | [google](https://drive.google.com/file/d/16yYV8x7aKssGYmdE-YP99GMg4NKGR5j1/view?usp=sharing)/[baidu](https://pan.baidu.com/s/1ge0rBsCqIcpIjrVxsrFhnw)(nc21) |
| pvtv2_b4 						| 83.61	| 96.69	| 62.6M   | 10.0G  | 224 	    | 0.875    | bicubic 	   | [google](https://drive.google.com/file/d/1gvPdvDeq0VchOUuriTnnGUKh0N2lj-fA/view?usp=sharing)/[baidu](https://pan.baidu.com/s/1VMSD_Kr_hduCZ5dxmDbLoA)(tthf) |
| pvtv2_b5 						| 83.77	| 96.61	| 82.0M   | 11.5G  | 224 	    | 0.875    | bicubic 	   | [google](https://drive.google.com/file/d/1OHaHiHN_AjsGYBN2gxFcQCDhBbTvZ02g/view?usp=sharing)/[baidu](https://pan.baidu.com/s/1ey4agxI2Nb0F6iaaX3zAbA)(9v6n) |
| | | | | | | | | | 
| shuffle_vit_tiny  			| 82.39 | 96.05 | 28.5M   | 4.6G   | 224        | 0.875    | bicubic       | [google](https://drive.google.com/file/d/1ffJ-tG_CGVXztPEPQMaT_lUoc4hxFy__/view?usp=sharing)/[baidu](https://pan.baidu.com/s/19DhlLIFyPGOWtyq_c83ZGQ)(8a1i) |
| shuffle_vit_small 			| 83.53 | 96.57 | 50.1M   | 8.8G   | 224        | 0.875    | bicubic       | [google](https://drive.google.com/file/d/1du9H0SKr0QH9GQjhWDOXOnhpSVpfbb8X/view?usp=sharing)/[baidu](https://pan.baidu.com/s/1rM2J8BVwxQ3kRZoHngwNZA)(xwh3) |
| shuffle_vit_base  			| 83.95 | 96.91 | 88.4M   | 15.5G  | 224        | 0.875    | bicubic       | [google](https://drive.google.com/file/d/1sYh808AyTG3-_qv6nfN6gCmyagsNAE6q/view?usp=sharing)/[baidu](https://pan.baidu.com/s/1fks_IYDdnXdAkCFuYHW_Nw)(1gsr) |
| | | | | | | | | |
| t2t_vit_7      				| 71.68 | 90.89 | 4.3M    | 1.0G   | 224   	    | 0.9      | bicubic       | [google](https://drive.google.com/file/d/1YkuPs1ku7B_udydOf_ls1LQvpJDg_c_j/view?usp=sharing)/[baidu](https://pan.baidu.com/s/1jVNsz37gatLCDaOoU3NaMA)(1hpa) |
| t2t_vit_10     				| 75.15 | 92.80 | 5.8M    | 1.3G   | 224   	    | 0.9      | bicubic       | [google](https://drive.google.com/file/d/1H--55RxliMDlOCekn7FpKrHDGsUkyrJZ/view?usp=sharing)/[baidu](https://pan.baidu.com/s/1nbdb4PFMq4nsIp8HrNxLQg)(ixug) |
| t2t_vit_12     				| 76.48 | 93.49 | 6.9M    | 1.5G   | 224   	    | 0.9      | bicubic       | [google](https://drive.google.com/file/d/1stnIwOwaescaEcztaF1QjI4NK4jaqN7P/view?usp=sharing)/[baidu](https://pan.baidu.com/s/1DcMzq9WeSwrS3epv6jKJXw)(qpbb) |
| t2t_vit_14     				| 81.50 | 95.67 | 21.5M   | 4.4G   | 224   	    | 0.9      | bicubic       | [google](https://drive.google.com/file/d/1HSvN3Csgsy7SJbxJYbkzjUx9guftkfZ1/view?usp=sharing)/[baidu](https://pan.baidu.com/s/1wcfh22uopBv7pS7rKcH_iw)(c2u8) |
| t2t_vit_19     				| 81.93 | 95.74 | 39.1M   | 7.8G   | 224   	    | 0.9      | bicubic       | [google](https://drive.google.com/file/d/1eFnhaL6I33pHCQw2BaEE0Oet9CnjmUf_/view?usp=sharing)/[baidu](https://pan.baidu.com/s/1Hpyc5hBYo1zqoXWpryegnw)(4in3) |
| t2t_vit_24     				| 82.28 | 95.89 | 64.0M   | 12.8G  | 224   	    | 0.9      | bicubic       | [google](https://drive.google.com/file/d/1Z7nZCHeFp0AhIkGYcMAFkKdkGN0yXtpv/view?usp=sharing)/[baidu](https://pan.baidu.com/s/1Hpyc5hBYo1zqoXWpryegnw)(4in3) |
| t2t_vit_t_14   				| 81.69 | 95.85 | 21.5M   | 4.4G   | 224   	    | 0.9      | bicubic       | [google](https://drive.google.com/file/d/16li4voStt_B8eWDXqJt7s20OT_Z8L263/view?usp=sharing)/[baidu](https://pan.baidu.com/s/1Hpyc5hBYo1zqoXWpryegnw)(4in3) |
| t2t_vit_t_19   				| 82.44 | 96.08 | 39.1M   | 7.9G   | 224   	    | 0.9      | bicubic       | [google](https://drive.google.com/file/d/1Ty-42SYOu15Nk8Uo6VRTJ7J0JV_6t7zJ/view?usp=sharing)/[baidu](https://pan.baidu.com/s/1YdQd6l8tj5xMCWvcHWm7sg)(mier) |
| t2t_vit_t_24   				| 82.55 | 96.07 | 64.0M   | 12.9G  | 224   	    | 0.9      | bicubic       | [google](https://drive.google.com/file/d/1cvvXrGr2buB8Np2WlVL7n_F1_CnI1qow/view?usp=sharing)/[baidu](https://pan.baidu.com/s/1BMU3KX_TRmPxQ1jN5cmWhg)(6vxc) |
| t2t_vit_14_384 				| 83.34 | 96.50 | 21.5M   | 13.0G  | 384   	    | 1.0      | bicubic       | [google](https://drive.google.com/file/d/1Yuso8WD7Q8Lu_9I8dTvAvkcXXtPSkmnm/view?usp=sharing)/[baidu](https://pan.baidu.com/s/1AOMhyVRF9zPqJe-lTrd7pw)(r685) |
| | | | | | | | | |
| cross_vit_tiny_224 			| 73.20 | 91.90 | 6.9M    | 1.3G   | 224   	    | 0.875    | bicubic       | [google](https://drive.google.com/file/d/1ILTVwQtetcb_hdRjki2ZbR26p-8j5LUp/view?usp=sharing)/[baidu](https://pan.baidu.com/s/1byeUsM34_gFL0jVr5P5GAw)(scvb) |
| cross_vit_small_224 			| 81.01 | 95.33 | 26.7M   | 5.2G   | 224   	    | 0.875    | bicubic       | [google](https://drive.google.com/file/d/1ViOJiwbOxTbk1V2Go7PlCbDbWPbjWPJH/view?usp=sharing)/[baidu](https://pan.baidu.com/s/1I9CrpdPU_D5LniqIVBoIPQ)(32us) |
| cross_vit_base_224 			| 82.12 | 95.87 | 104.7M  | 20.2G  | 224   	    | 0.875    | bicubic       | [google](https://drive.google.com/file/d/1vTorkc63O4JE9cYUMHBRxFMDOFoC-iK7/view?usp=sharing)/[baidu](https://pan.baidu.com/s/1TR_aBHQ2n1J0RgHFoVh_bw)(jj2q) |
| cross_vit_9_224 				| 73.78 | 91.93 | 8.5M    | 1.6G   | 224   	    | 0.875    | bicubic       | [google](https://drive.google.com/file/d/1UCX9_mJSx2kDAmEd_xDXyd4e6-Mg3RPf/view?usp=sharing)/[baidu](https://pan.baidu.com/s/1M8r5vqMHJ-rFwBoW1uL2qQ)(mjcb) |
| cross_vit_15_224 				| 81.51 | 95.72 | 27.4M   | 5.2G   | 224   	    | 0.875    | bicubic       | [google](https://drive.google.com/file/d/1HwkLWdz6A3Nz-dVbw4ZUcCkxUbPXgHwM/view?usp=sharing)/[baidu](https://pan.baidu.com/s/1wiO_Gjk4fvSq08Ud8xKwVw)(n55b) |
| cross_vit_18_224 				| 82.29 | 96.00 | 43.1M   | 8.3G   | 224   	    | 0.875    | bicubic       | [google](https://drive.google.com/file/d/1C4b_a_6ia8NCEXSUEMDdCEFzedr0RB_m/view?usp=sharing)/[baidu](https://pan.baidu.com/s/1w7VJ7DNqq6APuY7PdlKEjA)(xese) |
| cross_vit_9_dagger_224 		| 76.92 | 93.61 | 8.7M    | 1.7G   | 224   	    | 0.875    | bicubic       | [google](https://drive.google.com/file/d/1_cXQ0M8Hr9UyugZk07DrsBl8dwwCA6br/view?usp=sharing)/[baidu](https://pan.baidu.com/s/1F1tRSaG4EfCV_WiTEwXxBw)(58ah) |
| cross_vit_15_dagger_224 		| 82.23 | 95.93 | 28.1M   | 5.6G   | 224   	    | 0.875    | bicubic       | [google](https://drive.google.com/file/d/1cCgBoozh2WFtSz42LwEUUPPyC5KmkAFg/view?usp=sharing)/[baidu](https://pan.baidu.com/s/1xJ4P2zy3r9RcNFSMtzvZgg)(qwup) |
| cross_vit_18_dagger_224 		| 82.51 | 96.03 | 44.1M   | 8.7G   | 224   	    | 0.875    | bicubic       | [google](https://drive.google.com/file/d/1sdAbWxKL5k3QIo1zdgHzasIOtpy_Ogpw/view?usp=sharing)/[baidu](https://pan.baidu.com/s/15qYHgt0iRxdhtXoC_ct2Jg)(qtw4) |
| cross_vit_15_dagger_384 		| 83.75 | 96.75 | 28.1M   | 16.4G  | 384   	    | 1.0      | bicubic       | [google](https://drive.google.com/file/d/12LQjYbs9-LyrY1YeRt46x9BTB3NJuhpJ/view?usp=sharing)/[baidu](https://pan.baidu.com/s/1d-BAm03azLP_CyEHF3c7ZQ)(w71e) |
| cross_vit_18_dagger_384 		| 84.17 | 96.82 | 44.1M   | 25.8G  | 384   	    | 1.0 	   | bicubic       | [google](https://drive.google.com/file/d/1CeGwB6Tv0oL8QtL0d7Ar-d02Lg_PqACr/view?usp=sharing)/[baidu](https://pan.baidu.com/s/1l_6PTldZ3IDB7XWgjM6LhA)(99b6) |
| | | | | | | | | | 
| beit_base_patch16_224_pt22k   | 85.21 | 97.66 | 87M    | 12.7G   | 224        | 0.9      | bicubic       | [google](https://drive.google.com/file/d/1lq5NeQRDHkIQi7U61OidaLhNsXTWfh_Z/view?usp=sharing)/[baidu](https://pan.baidu.com/s/1pjblqaESqfXVrpgo58oR6Q)(fshn) |
| beit_base_patch16_384_pt22k   | 86.81 | 98.14 | 87M    | 37.3G   | 384        | 1.0      | bicubic       | [google](https://drive.google.com/file/d/1wn2NS7kUdlERkzWEDeyZKmcRbmWL7TR2/view?usp=sharing)/[baidu](https://pan.baidu.com/s/1WVbNjxuIUh514pKAgZZEzg)(arvc) |
| beit_large_patch16_224_pt22k  | 87.48 | 98.30 | 304M   | 45.0G   | 224        | 0.9      | bicubic       | [google](https://drive.google.com/file/d/11OR1FKxzfafqT7GzTW225nIQjxmGSbCm/view?usp=sharing)/[baidu](https://pan.baidu.com/s/1bvhERVXN2TyRcRJFzg7sIA)(2ya2) |
| beit_large_patch16_384_pt22k  | 88.40 | 98.60 | 304M   | 131.7G  | 384        | 1.0      | bicubic       | [google](https://drive.google.com/file/d/10EraafYS8CRpEshxClOmE2S1eFCULF1Y/view?usp=sharing)/[baidu](https://pan.baidu.com/s/1H76G2CGLY3YmmYt4-suoRA)(qtrn) |
| beit_large_patch16_512_pt22k  | 88.60 | 98.66 | 304M   | 234.0G  | 512        | 1.0      | bicubic       | [google](https://drive.google.com/file/d/1xIIocftsB1PcDHZttPqLdrJ-G4Tyfrs-/view?usp=sharing)/[baidu](https://pan.baidu.com/s/1WtTVK_Wvg-izaF0M6Gzw-Q)(567v) |
| | | | | | | | | | 
| Focal-T    					| 82.03 | 95.86 | 28.9M   | 4.9G    | 224        | 0.875    | bicubic       | [google](https://drive.google.com/file/d/1HzZJbYH_eIo94h0wLUhqTyJ6AYthNKRh/view?usp=sharing)/[baidu](https://pan.baidu.com/s/1JCr2qIA-SZvTqbTO-m2OwA)(i8c2) |
| Focal-T (use conv)   			| 82.70 | 96.14 | 30.8M   | 4.9G    | 224        | 0.875    | bicubic       | [google](https://drive.google.com/file/d/1PS0-gdXHGl95LqH5k5DG62AH6D3i7v0D/view?usp=sharing)/[baidu](https://pan.baidu.com/s/1tVztox4bVJuJEjkD1fLaHQ)(smrk) |
| Focal-S    					| 83.55 | 96.29 | 51.1M   | 9.4G    | 224        | 0.875    | bicubic       | [google](https://drive.google.com/file/d/1HnVAYsI_hmiomyS4Ax3ccPE7gk4mlTU8/view?usp=sharing)/[baidu](https://pan.baidu.com/s/1b7uugAY9RhrgTkUwYcvvow)(dwd8) |
| Focal-S (use conv)   			| 83.85 | 96.47 | 53.1M   | 9.4G    | 224        | 0.875    | bicubic       | [google](https://drive.google.com/file/d/1vcHjYiGNMayoSTPoM8z39XRH6h89TB9V/view?usp=sharing)/[baidu](https://pan.baidu.com/s/174a2aZzCEt3teLuAnIzMtA)(nr7n) |
| Focal-B    					| 83.98 | 96.48 | 89.8M   | 16.4G   | 224        | 0.875    | bicubic       | [google](https://drive.google.com/file/d/1bNMegxetWpwZNcmDEC3MHCal6SNXSgWR/view?usp=sharing)/[baidu](https://pan.baidu.com/s/1piBslNhxWR78aQJIdoZjEw)(8akn) |
| Focal-B (use conv)   			| 84.18 | 96.61 | 93.3M   | 16.4G   | 224        | 0.875    | bicubic       | [google](https://drive.google.com/file/d/1-J2gDnKrvZGtasvsAYozrbMXR2LtIJ43/view?usp=sharing)/[baidu](https://pan.baidu.com/s/1GTLfnTlt6I6drPdfSWB1Iw)(5nfi) |
| | | | | | | | | | 
| mobilevit_xxs   				| 70.31| 89.68 | 1.32M   | 0.44G   | 256        | 1.0      | bicubic       | [google](https://drive.google.com/file/d/1l3L-_TxS3QisRUIb8ohcv318vrnrHnWA/view?usp=sharing)/[baidu](https://pan.baidu.com/s/1KFZ5G834_-XXN33W67k8eg)(axpc) |
| mobilevit_xs   				| 74.47| 92.02 | 2.33M   | 0.95G   | 256        | 1.0      | bicubic       | [google](https://drive.google.com/file/d/1oRMA4pNs2Ba0LYDbPufC842tO4OFcgwq/view?usp=sharing)/[baidu](https://pan.baidu.com/s/1IP8S-S6ZAkiL0OEsiBWNkw)(hfhm) |
| mobilevit_s   				| 76.74| 93.08 | 5.59M   | 1.88G   | 256        | 1.0      | bicubic       | [google](https://drive.google.com/file/d/1ibkhsswGYWvZwIRjwfgNA4-Oo2stKi0m/view?usp=sharing)/[baidu](https://pan.baidu.com/s/1-rI6hiCHZaI7os2siFASNg)(34bg) |
| | | | | | | | | | 
| vip_s7  						| 81.50 | 95.76 | 25.1M   | 7.0G   |    224     | 0.875    | bicubic       | [google](https://drive.google.com/file/d/16bZkqzbnN08_o15k3MzbegK8SBwfQAHF/view?usp=sharing)/[baidu](https://pan.baidu.com/s/1uY0FsNPYaM8cr3ZCdAoVkQ)(mh9b) |
| vip_m7  						| 82.75 | 96.05 | 55.3M   | 16.4G  |    224     | 0.875    | bicubic       | [google](https://drive.google.com/file/d/11lvT2OXW0CVGPZdF9dNjY_uaEIMYrmNu/view?usp=sharing)/[baidu](https://pan.baidu.com/s/1j3V0Q40iSqOY15bTKlFFRw)(hvm8) |
| vip_l7  						| 83.18 | 96.37 | 87.8M   | 24.5G  |    224     | 0.875    | bicubic       | [google](https://drive.google.com/file/d/1bK08JorLPMjYUep_TnFPKGs0e1j0UBKJ/view?usp=sharing)/[baidu](https://pan.baidu.com/s/1I5hnv3wHWEaG3vpDqaNL-w)(tjvh) |
| | | | | | | | | | 
| xcit_nano_12_p16_224_dist   | 72.32  | 90.86  | 0.6G    | 3.1M      | 224        | 1.0      | bicubic       | [google](https://drive.google.com/file/d/14FsYtm48JB-rQFF9CanJsJaPESniWD7q/view?usp=sharing)/[baidu](https://pan.baidu.com/s/15kdY4vzwU2QiBSU5127AYA)(7qvz)     |
| xcit_nano_12_p16_384_dist   | 75.46  | 92.70  | 1.6G    | 3.1M      | 384        | 1.0      | bicubic       | [google](https://drive.google.com/file/d/1zR-hFQryocF9muG-erzcxFuJme5y_e9f/view?usp=sharing)/[baidu](https://pan.baidu.com/s/1449qtQzEMg6lqdtClyiCRQ)(1y2j)     |
| xcit_large_24_p16_224_dist  | 84.92  | 97.13  | 35.9G   | 189.1M    | 224        | 1.0      | bicubic       | [google](https://drive.google.com/file/d/1lAtko_KwOagjwaFvUkeXirVClXCV8gt-/view?usp=sharing)/[baidu](https://pan.baidu.com/s/1Gs401mXqG1bifi1hBdXtig)(kfv8)     |
| xcit_large_24_p16_384_dist  | 85.76  | 97.54  | 105.5G  | 189.1M    | 384        | 1.0      | bicubic       | [google](https://drive.google.com/file/d/15djnKz_-eooncvyZp_UTwOiHIm1Hxo_G/view?usp=sharing)/[baidu](https://pan.baidu.com/s/14583hbtIVbZ_2ifZepQItQ)(ffq3)     |
| xcit_nano_12_p8_224_dist    | 76.33  | 93.10  | 2.2G    | 3.0M      | 224        | 1.0      | bicubic       | [google](https://drive.google.com/file/d/1XxRNjskLvSVp6lvhlsnylq6g7vd_5MsI/view?usp=sharing)/[baidu](https://pan.baidu.com/s/1DZJxuahFJyz-rEEsCqhhrA)(jjs7)     |
| xcit_nano_12_p8_384_dist    | 77.82  | 94.04  | 6.3G    | 3.0M      | 384        | 1.0      | bicubic       | [google](https://drive.google.com/file/d/1P3ln8JqLzMKbJAhCanRbu7i5NMPVFNec/view?usp=sharing)/[baidu](https://pan.baidu.com/s/1ECY9-PVDMNSup8NMQiqBrw)(dmc1)     |
| xcit_large_24_p8_224_dist   | 85.40  | 97.40  | 141.4G  | 188.9M    | 224        | 1.0      | bicubic       | [google](https://drive.google.com/file/d/14ZoDxEez5NKVNAsbgjTPisjOQEAA30Wy/view?usp=sharing)/[baidu](https://pan.baidu.com/s/1D_zyvjzIVFp6iqx1s7IEbA)(y7gw)     |
| xcit_large_24_p8_384_dist   | 85.99  | 97.69  | 415.5G  | 188.9M    | 384        | 1.0      | bicubic       | [google](https://drive.google.com/file/d/1stcUwwFNJ38mdaFsNXq24CBMmDenJ_e4/view?usp=sharing)/[baidu](https://pan.baidu.com/s/1lwbBk7GFuqnnP_iU2OuDRw)(9xww)     |
| | | | | | | | | |
| pit_ti 	     | 72.91	| 91.40	| 4.8M    | 0.5G   | 224        | 0.9      | bicubic       |[google](https://drive.google.com/file/d/1bbeqzlR_CFB8CAyTUN52p2q6ii8rt0AW/view?usp=sharing)/[baidu](https://pan.baidu.com/s/1Yrq5Q16MolPYHQsT_9P1mw)(ydmi)  |
| pit_ti_distill | 74.54	| 92.10 | 5.1M    | 0.5G   | 224        | 0.9      | bicubic       |[google](https://drive.google.com/file/d/1m4L0OVI0sYh8vCv37WhqCumRSHJaizqX/view?usp=sharing)/[baidu](https://pan.baidu.com/s/1RIM9NGq6pwfNN7GJ5WZg2w)(7k4s)  |
| pit_xs 	     | 78.18    | 94.16 | 10.5M   | 1.1G   | 224        | 0.9      | bicubic       |[google](https://drive.google.com/file/d/1qoMQ-pmqLRQmvAwZurIbpvgMK8MOEgqJ/view?usp=sharing)/[baidu](https://pan.baidu.com/s/15d7ep05vI2UoKvL09Zf_wg)(gytu)  |
| pit_xs_distill | 79.31 	| 94.36 | 10.9M   | 1.1G   | 224        | 0.9      | bicubic       |[google](https://drive.google.com/file/d/1EfHOIiTJOR-nRWE5AsnJMsPCncPHEgl8/view?usp=sharing)/[baidu](https://pan.baidu.com/s/1DqlgVF7U5qHfGD3QJAad4A)(ie7s)  |
| pit_s  		 | 81.08 	| 95.33 | 23.4M   | 2.4G   | 224        | 0.9      | bicubic       |[google](https://drive.google.com/file/d/1TDSybTrwQpcFf9PgCIhGX1t-f_oak66W/view?usp=sharing)/[baidu](https://pan.baidu.com/s/1Vk-W1INskQq7J5Qs4yphCg)(kt1n)  |
| pit_s_distill  | 81.99 	| 95.79 | 24.0M   | 2.5G   | 224        | 0.9      | bicubic       |[google](https://drive.google.com/file/d/1U3VPP6We1vIaX-M3sZuHmFhCQBI9g_dL/view?usp=sharing)/[baidu](https://pan.baidu.com/s/1L7rdWmMW8tiGkduqmak9Fw)(hhyc)  |
| pit_b   		 | 82.44 	| 95.71 | 73.5M	  | 10.6G  | 224        | 0.9      | bicubic       |[google](https://drive.google.com/file/d/1-NBZ9-83nZ52jQ4DNZAIj8Xv6oh54nx-/view?usp=sharing)/[baidu](https://pan.baidu.com/s/1XRDPY4OxFlDfl8RMQ56rEg)(uh2v)  |
| pit_b_distill  | 84.14 	| 96.86 | 74.5M   | 10.7G  | 224        | 0.9      | bicubic       |[google](https://drive.google.com/file/d/12Yi4eWDQxArhgQb96RXkNWjRoCsDyNo9/view?usp=sharing)/[baidu](https://pan.baidu.com/s/1vJOUGXPtvC0abg-jnS4Krw)(3e6g)  |
| | | | | | | | | |
| halonet26t 	 | 79.10	| 94.31	| 12.5M    | 3.2G   | 256        | 0.95     | bicubic       |[google](https://drive.google.com/file/d/1F_a1brftXXnPM39c30NYe32La9YZQ0mW/view?usp=sharing)/[baidu](https://pan.baidu.com/s/1FSlSTuYMpwPJpi4Yz2nCTA)(ednv)  |
| halonet50ts 	 | 81.65	| 95.61	| 22.8M    | 5.1G   | 256        | 0.94     | bicubic       |[google](https://drive.google.com/file/d/12t85kJcPA377XePw6smch--ELMBo6p0Y/view?usp=sharing)/[baidu](https://pan.baidu.com/s/1X4LM-sqoTKG7CrM5BNjcdA)(3j9e)  |
| | | | | | | | | |
| poolformer_s12 | 77.24 | 93.51 | 11.9M   | 1.8G   | 224        | 0.9      | bicubic       | [google](https://drive.google.com/file/d/15EBfTTU6coLCsDNiLgAWYiWeMpp3uYH4/view?usp=sharing)/[baidu](https://pan.baidu.com/s/1n6TUxQGlssTu4lyLrBOXEw)(zcv4)             |
| poolformer_s24 | 80.33 | 95.05 | 21.3M   | 3.4G   | 224        | 0.9      | bicubic       | [google](https://drive.google.com/file/d/1JxqJluDpp1wwe7XtpTi1aWaVvlq0Q3xF/view?usp=sharing)/[baidu](https://pan.baidu.com/s/1d2uyHB5R6ZWPzXWhdtm6fw)(nedr)             |
| poolformer_s36 | 81.43 | 95.45 | 30.8M   | 5.0G   | 224        | 0.9      | bicubic       | [google](https://drive.google.com/file/d/1ka3VeupDRFBSzzrcw4wHXKGqoKv6sB_Y/view?usp=sharing)/[baidu](https://pan.baidu.com/s/1de6ZJkmYEmVI7zKUCMB_xw)(fvpm)             |
| poolformer_m36 | 82.11 | 95.69 | 56.1M   | 8.9G   | 224        | 0.95     | bicubic       | [google](https://drive.google.com/file/d/1LTZ8wNRb_GSrJ9H3qt5-iGiGlwa4dGAK/view?usp=sharing)/[baidu](https://pan.baidu.com/s/1qNTYLw4vyuoH1EKDXEcSvw)(whfp)             |
| poolformer_m48 | 82.46 | 95.96 | 73.4M   | 11.8G  | 224        | 0.95     | bicubic       | [google](https://drive.google.com/file/d/1YhXEVjWtI4bZB_Qwama8G4RBanq2K15L/view?usp=sharing)/[baidu](https://pan.baidu.com/s/1VJXANTseTUEA0E6HYf-XyA)(374f)             |
| | | | | | | | | |
| botnet50 	 | 77.38	| 93.56	| 20.9M    | 5.3G   | 224        | 0.875     | bicubic       |[google](https://drive.google.com/file/d/1S4nxgRkElT3K4lMx2JclPevmP3YUHNLw/view?usp=sharing)/[baidu](https://pan.baidu.com/s/1CW40ShBJQYeFgdBIZZLSjg)(wh13)
| | | | | | | | | |
| CvT-13-224      | 81.59 | 95.67 | 20M    | 4.5G    | 224        | 0.875      | bicubic       | [google](https://drive.google.com/file/d/1r0fnHn1bRPmN0mi8RwAPXmD4utDyOxEf/view?usp=sharing)/[baidu](https://pan.baidu.com/s/13xNwCGpdJ5MVUi369OGl5Q)(vev9) |
| CvT-21-224      | 82.46 | 96.00 | 32M    | 7.1G    | 224        | 0.875      | bicubic       | [google](https://drive.google.com/file/d/18s7nRfvcmNdbRuEpTQe02AQE3Y9UWVQC/view?usp=sharing)/[baidu](https://pan.baidu.com/s/1mOjbMNoQb7X3VJD3LV0Hhg)(t2rv) |
| CvT-13-384   	  | 83.00 | 96.36 | 20M    | 16.3G   | 384        | 1.0        | bicubic       | [google](https://drive.google.com/file/d/1J0YYPUsiXSqyExBPtOPrOLL9c16syllg/view?usp=sharing)/[baidu](https://pan.baidu.com/s/1upITRr5lNHLjbBJtIr-jdg)(wswt) |
| CvT-21-384   	  | 83.27 | 96.16 | 32M    | 24.9G   | 384        | 1.0        | bicubic       | [google](https://drive.google.com/file/d/1tpXv_yYXtvyArlYi7AFcHUOqemhyMWHW/view?usp=sharing)/[baidu](https://pan.baidu.com/s/1hXKi3Kb7mNxPFVmR6cdkMg)(hcem) |
| CvT-13-384-22k  | 83.26 | 97.09 | 20M    | 16.3G   | 384        | 1.0        | bicubic       | [google](https://drive.google.com/file/d/18djrvq422u1pGLPxNfWAp6d17F7C5lbP/view?usp=sharing)/[baidu](https://pan.baidu.com/s/1YYv5rKPmroxKCnzkesUr0g)(c7m9) |
| CvT-21-384-22k  | 84.91 | 97.62 | 32M    | 24.9G   | 384        | 1.0        | bicubic       | [google](https://drive.google.com/file/d/1NVXd7vxVoRpL-21GN7nGn0-Ut0L0Owp8/view?usp=sharing)/[baidu](https://pan.baidu.com/s/1N3xNU6XFHb1CdEOrnjKuoA)(9jxe) |
| CvT-w24-384-22k | 87.58 | 98.47 | 277M   | 193.2G  | 384        | 1.0        | bicubic       | [google](https://drive.google.com/file/d/1M3bg46N4SGtupK8FcvAOE0jltOwP5yja/view?usp=sharing)/[baidu](https://pan.baidu.com/s/1MNJurm8juHRGG9SAw3IOkg)(bbj2) |
| | | | | | | | | |
| HVT-Ti-1       | 69.45 | 89.28 | 5.7M    | 0.6G   | 224        |  0.875   |  bicubic      |  [google](https://drive.google.com/file/d/11BW-qLBMu_1TDAavlrAbfVlXB53dgm42/view?usp=sharing)/[baidu](https://pan.baidu.com/s/16rZvJqL-UVuWFsCDuxFDqg?pwd=egds)(egds) |
| HVT-S-0        | 80.30 | 95.15 | 22.0M   | 4.6G   | 224        |  0.875   |  bicubic      |  [google](https://drive.google.com/file/d/1GlJ2j2QVFye1tAQoUJlgKTR_KELq3mSa/view?usp=sharing)/[baidu](https://pan.baidu.com/s/1L-tjDxkQx00jg7BsDClabA?pwd=hj7a)(hj7a) |
| HVT-S-2        | 77.41 | 93.48 | 22.1M   | 1.9G   | 224        |  0.875   |  bicubic      |  [google](https://drive.google.com/file/d/1U14LA7SXJtFep_SdUCjAV-cDOQ9A_OFk/view?usp=sharing)/[baidu](https://pan.baidu.com/s/1nooWTBzaXyBtEgadn9VDmw?pwd=bajp)(bajp) |
| HVT-S-3        | 76.30 | 92.88 | 22.1M   | 1.6G   | 224        |  0.875   |  bicubic      |  [google](https://drive.google.com/file/d/1m1CjOcZfPMLDRyX4QBgMhHV1m6rtu44v/view?usp=sharing)/[baidu](https://pan.baidu.com/s/15sAOmQN6Hx0GLelYDuMQXw?pwd=rjch)(rjch) |
| HVT-S-4        | 75.21 | 92.34 | 22.1M   | 1.6G   | 224        |  0.875   |  bicubic      |  [google](https://drive.google.com/file/d/14comGo9lO12dUeGGL52MuIJWZPSit7I0/view?usp=sharing)/[baidu](https://pan.baidu.com/s/1o31hMRWR7FTCjUk7_fAOgA?pwd=ki4j)(ki4j) |
| | | | | | | | | |
| | | | | | | | | |
| mlp_mixer_b16_224            	| 76.60 | 92.23 | 60.0M   | 12.7G  | 224        | 0.875    | bicubic       | [google](https://drive.google.com/file/d/1ZcQEH92sEPvYuDc6eYZgssK5UjYomzUD/view?usp=sharing)/[baidu](https://pan.baidu.com/s/12nZaWGMOXwrCMOIBfUuUMA)(xh8x) |
| mlp_mixer_l16_224           	| 72.06 | 87.67 | 208.2M  | 44.9G  | 224        | 0.875    | bicubic       | [google](https://drive.google.com/file/d/1mkmvqo5K7JuvqGm92a-AdycXIcsv1rdg/view?usp=sharing)/[baidu](https://pan.baidu.com/s/1AmSVpwCaGR9Vjsj_boL7GA)(8q7r) |
| | | | | | | | | |
| resmlp_24_224                	| 79.38 | 94.55 | 30.0M   | 6.0G   | 224        | 0.875    | bicubic       | [google](https://drive.google.com/file/d/15A5q1XSXBz-y1AcXhy_XaDymLLj2s2Tn/view?usp=sharing)/[baidu](https://pan.baidu.com/s/1nLAvyG53REdwYNCLmp4yBA)(jdcx) |
| resmlp_36_224             	| 79.77 | 94.89 | 44.7M   | 9.0G   | 224        | 0.875    | bicubic       | [google](https://drive.google.com/file/d/1WrhVm-7EKnLmPU18Xm0C7uIqrg-RwqZL/view?usp=sharing)/[baidu](https://pan.baidu.com/s/1QD4EWmM9b2u1r8LsnV6rUA)(33w3) |
| resmlp_big_24_224         	| 81.04 | 95.02 | 129.1M  | 100.7G | 224        | 0.875    | bicubic       | [google](https://drive.google.com/file/d/1KLlFuzYb17tC5Mmue3dfyr2L_q4xHTZi/view?usp=sharing)/[baidu](https://pan.baidu.com/s/1oXU6CR0z7O0XNwu_UdZv_w)(r9kb) |
| resmlp_12_distilled_224 		| 77.95 | 93.56 | 15.3M   |	3.0G   | 224        | 0.875    | bicubic       | [google](https://drive.google.com/file/d/1cDMpAtCB0pPv6F-VUwvgwAaYtmP8IfRw/view?usp=sharing)/[baidu](https://pan.baidu.com/s/15kJeZ_V1MMjTX9f1DBCgnw)(ghyp) |
| resmlp_24_distilled_224 		| 80.76 | 95.22 | 30.0M   |	6.0G   | 224        | 0.875    | bicubic       | [google](https://drive.google.com/file/d/15d892ExqR1sIAjEn-cWGlljX54C3vihA/view?usp=sharing)/[baidu](https://pan.baidu.com/s/1NgQtSwuAwsVVOB8U6N4Aqw)(sxnx) |
| resmlp_36_distilled_224 		| 81.15 | 95.48 | 44.7M	  | 9.0G   | 224        | 0.875    | bicubic       | [google](https://drive.google.com/file/d/1Laqz1oDg-kPh6eb6bekQqnE0m-JXeiep/view?usp=sharing)/[baidu](https://pan.baidu.com/s/1p1xGOJbMzH_RWEj36ruQiw)(vt85) |
| resmlp_big_24_distilled_224 	| 83.59 | 96.65 | 129.1M  |	100.7G | 224        | 0.875    | bicubic       | [google](https://drive.google.com/file/d/199q0MN_BlQh9-HbB28RdxHj1ApMTHow-/view?usp=sharing)/[baidu](https://pan.baidu.com/s/1yUrfbqW8vLODDiRV5WWkhQ)(4jk5) |
| resmlp_big_24_22k_224   		| 84.40 | 97.11 | 129.1M  | 100.7G | 224        | 0.875    | bicubic       | [google](https://drive.google.com/file/d/1zATKq1ruAI_kX49iqJOl-qomjm9il1LC/view?usp=sharing)/[baidu](https://pan.baidu.com/s/1VrnRMbzzZBmLiR45YwICmA)(ve7i) |
| | | | | | | | | |
| gmlp_s16_224                 	| 79.64 | 94.63 | 19.4M   | 4.5G   | 224        | 0.875    | bicubic       | [google](https://drive.google.com/file/d/1TLypFly7aW0oXzEHfeDSz2Va4RHPRqe5/view?usp=sharing)/[baidu](https://pan.baidu.com/s/13UUz1eGIKyqyhtwedKLUMA)(bcth) |
| | | | | | | | | |
| ff_only_tiny (linear_tiny) 	| 61.28 | 84.06 |         |        | 224   	    | 0.875    | bicubic       | [google](https://drive.google.com/file/d/14bPRCwuY_nT852fBZxb9wzXzbPWNfbCG/view?usp=sharing)/[baidu](https://pan.baidu.com/s/1nNE4Hh1Nrzl7FEiyaZutDA)(mjgd) |
| ff_only_base (linear_base) 	| 74.82 | 91.71 |         |        | 224   	    | 0.875    | bicubic       | [google](https://drive.google.com/file/d/1DHUg4oCi41ELazPCvYxCFeShPXE4wU3p/view?usp=sharing)/[baidu](https://pan.baidu.com/s/1l-h6Cq4B8kZRvHKDTzhhUg)(m1jc) |
| | | | | | | | | |
| repmlp_res50_light_224 		| 77.01 | 93.46 | 87.1M   | 3.3G   | 224   	    | 0.875    | bicubic       | [google](https://drive.google.com/file/d/16bCFa-nc_-tPVol-UCczrrDO_bCFf2uM/view?usp=sharing)/[baidu](https://pan.baidu.com/s/1bzmpS6qJJTsOq3SQE7IOyg)(b4fg) |
| | | | | | | | | |
| cyclemlp_b1 					 | 78.85 | 94.60 | 15.1M   |    | 224   	    | 0.9    | bicubic       | [google](https://drive.google.com/file/d/10WQenRy9lfOJF4xEHc9Mekp4zHRh0mJ_/view?usp=sharing)/[baidu](https://pan.baidu.com/s/11UQp1RkWBsZFOqit_uU80w)(mnbr) |
| cyclemlp_b2 					 | 81.58 | 95.81 | 26.8M   |    | 224   	    | 0.9    | bicubic       | [google](https://drive.google.com/file/d/1dtQHCwtxNh9jgiHivN5iYpHe7uKRUjhk/view?usp=sharing)/[baidu](https://pan.baidu.com/s/1Js-Oq5vyiB7oPagn43cn3Q)(jwj9) |
| cyclemlp_b3 					 | 82.42 | 96.07 | 38.3M   |    | 224   	    | 0.9    | bicubic       | [google](https://drive.google.com/file/d/11kMq112tAwVE5llJIepIIixz74AjaJhU/view?usp=sharing)/[baidu](https://pan.baidu.com/s/1b7cau1yPxqATA8X7t2DXkw)(v2fy) |
| cyclemlp_b4 					 | 82.96 | 96.33 | 51.8M   |    | 224   	    | 0.875  | bicubic       | [google](https://drive.google.com/file/d/1vwJ0eD9Ic-NvLvCz1zEAmn7RxBMtd_v2/view?usp=sharing)/[baidu](https://pan.baidu.com/s/1P3TlnXRFGWj9nVP5xBGGWQ)(fnqd) |
| cyclemlp_b5 					 | 83.25 | 96.44 | 75.7M   |    | 224   	    | 0.875  | bicubic       | [google](https://drive.google.com/file/d/12_I4cfOBfp7kC0RvmnMXFqrSxww6plRW/view?usp=sharing)/[baidu](https://pan.baidu.com/s/1-Cka1tNqGUQutkAP3VZXzQ)(s55c) |
| | | | | | | | | |
| convmixer_1024_20  			| 76.94 | 93.35 | 24.5M   | 9.5G   |    224     | 0.96     | bicubic       | [google](https://drive.google.com/file/d/1R7zUSl6_6NFFdNOe8tTfoR9VYQtGfD7F/view?usp=sharing)/[baidu](https://pan.baidu.com/s/1DgGA3qYu4deH4woAkvjaBw)(qpn9) |
| convmixer_768_32  			| 80.16 | 95.08 | 21.2M   | 20.8G  |    224     | 0.96     | bicubic       | [google](https://drive.google.com/file/d/196Lg_Eet-hRj733BYASj22g51wdyaW2a/view?usp=sharing)/[baidu](https://pan.baidu.com/s/17CbRNzY2Sy_Cu7cxNAkWmQ)(m5s5) |
| convmixer_1536_20  			| 81.37 | 95.62 | 51.8M   | 72.4G  |    224     | 0.96     | bicubic       | [google](https://drive.google.com/file/d/1-LlAlADiu0SXDQmE34GN2GBhqI-RYRqO/view?usp=sharing)/[baidu](https://pan.baidu.com/s/1R-gSzhzQNfkuZVxsaE4vEw)(xqty) |
| | | | | | | | | |
| convmlp_s			  			| 76.76 | 93.40 | 9.0M    | 2.4G   |    224     | 0.875    | bicubic       | [google](https://drive.google.com/file/d/1D8kWVfQxOyyktqDixaZoGXB3wVspzjlc/view?usp=sharing)/[baidu](https://pan.baidu.com/s/1WseHYALFB4Of3Dajmlt45g)(3jz3) |
| convmlp_m			  			| 79.03 | 94.53 | 17.4M   | 4.0G   |    224     | 0.875    | bicubic       | [google](https://drive.google.com/file/d/1TqVlKHq-WRdT9KDoUpW3vNJTIRZvix_m/view?usp=sharing)/[baidu](https://pan.baidu.com/s/1koipCAffG6REUyLYk0rGAQ)(vyp1) |
| convmlp_l			  			| 80.15 | 95.00 | 42.7M   | 10.0G  |    224     | 0.875    | bicubic       | [google](https://drive.google.com/file/d/1KXxYogDh6lD3QGRtFBoX5agfz81RDN3l/view?usp=sharing)/[baidu](https://pan.baidu.com/s/1f1aEeVoySzImI89gkjcaOA)(ne5x) |
| | | | | | | | | |















### Object Detection ###
| Model | backbone  | box_mAP | Model                                                                                                                                                       |
|-------|-----------|---------|-------------------------------------------------------------------------------------------------------------------------------------------------------------|
| DETR  | ResNet50  | 42.0    | [google](https://drive.google.com/file/d/1ruIKCqfh_MMqzq_F4L2Bv-femDMjS_ix/view?usp=sharing)/[baidu](https://pan.baidu.com/s/1J6lB1mezd6_eVW3jnmohZA)(n5gk) |
| DETR  | ResNet101 | 43.5    | [google](https://drive.google.com/file/d/11HCyDJKZLX33_fRGp4bCg1I14vrIKYW5/view?usp=sharing)/[baidu](https://pan.baidu.com/s/1_msuuAwFMNbAlMpgUq89Og)(bxz2) |
| Mask R-CNN | Swin-T 1x |  43.7   | [google](https://drive.google.com/file/d/1OpbCH5HuIlxwakNz4PzrAlJF3CxkLSYp/view?usp=sharing)/[baidu](https://pan.baidu.com/s/18HALSo2RHMBsX-Gbsi-YOw)(qev7) |
| Mask R-CNN | Swin-T 3x |  46.0   | [google](https://drive.google.com/file/d/1oREwIk1ORhSsJcs4Y-Cfd0XrSEfPFP3-/view?usp=sharing)/[baidu](https://pan.baidu.com/s/1tw607oogDWQ7Iz91ItfuGQ)(m8fg) |
| Mask R-CNN | Swin-S 3x |  48.4   | [google](https://drive.google.com/file/d/1ZPWkz0zMzHJycHd6_s2hWDHIsW8SdZcK/view?usp=sharing)/[baidu](https://pan.baidu.com/s/1ubC5_CKSq0ExQSINohukVg)(hdw5) |
| Mask R-CNN | pvtv2_b0 		|  38.3   | [google](https://drive.google.com/file/d/1wA324LkFtGezHJovSZ4luVqSxVt9woFc/view?usp=sharing)/[baidu](https://pan.baidu.com/s/1q67ZIDSHn9Y-HU_WoQr8OQ)(3kqb) |
| Mask R-CNN | pvtv2_b1 		|  41.8   | [google](https://drive.google.com/file/d/1alNaSmR4TSXsPpGoUZr2QQf5phYQjIzN/view?usp=sharing)/[baidu](https://pan.baidu.com/s/1aSkuDiNpxdnFWE1Wn1SWNw)(k5aq) |
| Mask R-CNN | pvtv2_b2 		|  45.2   | [google](https://drive.google.com/file/d/1tg6B5OEV4OWLsDxTCjsWgxgaSgIh4cID/view?usp=sharing)/[baidu](https://pan.baidu.com/s/1DLwxCZVZizb5HKih7RFw2w)(jh8b) |
| Mask R-CNN | pvtv2_b2_linear 	|  44.1   | [google](https://drive.google.com/file/d/1b26vxK3QVGx5ovqKir77NyY6YPgAWAEj/view?usp=sharing)/[baidu](https://pan.baidu.com/s/16T-Nyo_Jm2yDq4aoXpdnbg)(8ipt) |
| Mask R-CNN | pvtv2_b3 		|  46.9   | [google](https://drive.google.com/file/d/1H6ZUCixCaYe1AvlBkuqYoxzz4b-icJ3u/view?usp=sharing)/[baidu](https://pan.baidu.com/s/16QVsjUOXijo5d9cO3FZ39A)(je4y) |
| Mask R-CNN | pvtv2_b4 		|  47.5   | [google](https://drive.google.com/file/d/1pXQNpn0BoKqiuVaGtJL18eWG6XmdlBOL/view?usp=sharing)/[baidu](https://pan.baidu.com/s/1yhX7mpmb2wbRvWZFnUloBQ)(n3ay) |
| Mask R-CNN | pvtv2_b5 		|  47.4   | [google](https://drive.google.com/file/d/12vOyw6pUfK1NdOWBF758aAZuaf-rZLvx/view?usp=sharing)/[baidu](https://pan.baidu.com/s/1-gasQk9PqLMkrWXw4aX41g)(jzq1) |

### Semantic Segmentation ###
#### Pascal Context ####
|Model      | Backbone  | Batch_size | mIoU (ss) | mIoU (ms+flip) | Backbone_checkpoint | Model_checkpoint      |     ConfigFile  |
|-----------|-----------|------------|-----------|----------------|-----------------------------------------------|-----------------------------------------------------------------------|------------|
|SETR_Naive | ViT_large |     16     |   52.06   |      52.57        | [google](https://drive.google.com/file/d/1TPgh7Po6ayYb1DksJeZp60LGnNyznr-r/view?usp=sharing)/[baidu](https://pan.baidu.com/s/18WSi8Jp3tCZgv_Vr3V1i7A)(owoj)     | [google](https://drive.google.com/file/d/1AUyBLeoAcMH0P_QGer8tdeU44muTUOCA/view?usp=sharing)/[baidu](https://pan.baidu.com/s/11XgmgYG071n_9fSGUcPpDQ)(xdb8)   | [config](semantic_segmentation/configs/setr/SETR_Naive_Large_480x480_80k_pascal_context_bs_16.yaml) | 
|SETR_PUP   | ViT_large |     16     |   53.90   |       54.53    | [google](https://drive.google.com/file/d/1TPgh7Po6ayYb1DksJeZp60LGnNyznr-r/view?usp=sharing)/[baidu](https://pan.baidu.com/s/18WSi8Jp3tCZgv_Vr3V1i7A)(owoj)     | [google](https://drive.google.com/file/d/1IY-yBIrDPg5CigQ18-X2AX6Oq3rvWeXL/view?usp=sharing)/[baidu](https://pan.baidu.com/s/1v6ll68fDNCuXUIJT2Cxo-A)(6sji) | [config](semantic_segmentation/configs/setr/SETR_PUP_Large_480x480_80k_pascal_context_bs_16.yaml) |
|SETR_MLA   | ViT_Large |     8      |   54.39   |       55.16       | [google](https://drive.google.com/file/d/1TPgh7Po6ayYb1DksJeZp60LGnNyznr-r/view?usp=sharing)/[baidu](https://pan.baidu.com/s/18WSi8Jp3tCZgv_Vr3V1i7A)(owoj)     | [google](https://drive.google.com/file/d/1utU2h0TrtuGzRX5RMGroudiDcz0z6UmV/view)/[baidu](https://pan.baidu.com/s/1Eg0eyUQXc-Mg5fg0T3RADA)(wora)| [config](semantic_segmentation/configs/setr/SETR_MLA_Large_480x480_80k_pascal_context_bs_8.yaml) |
|SETR_MLA   | ViT_large |     16     |   55.01   |       55.87        | [google](https://drive.google.com/file/d/1TPgh7Po6ayYb1DksJeZp60LGnNyznr-r/view?usp=sharing)/[baidu](https://pan.baidu.com/s/18WSi8Jp3tCZgv_Vr3V1i7A)(owoj)     | [google](https://drive.google.com/file/d/1SOXB7sAyysNhI8szaBqtF8ZoxSaPNvtl/view?usp=sharing)/[baidu](https://pan.baidu.com/s/1jskpqYbazKY1CKK3iVxAYA)(76h2) | [config](semantic_segmentation/configs/setr/SETR_MLA_Large_480x480_80k_pascal_context_bs_16.yaml) |

#### Cityscapes ####
|Model      | Backbone  | Batch_size | Iteration | mIoU (ss) | mIoU (ms+flip) | Backbone_checkpoint | Model_checkpoint     |     ConfigFile  |
|-----------|-----------|------------|-----------|-----------|----------------|-----------------------------------------------|-----------------------------------------------------------------------|------------|
|SETR_Naive | ViT_Large |     8      |     40k   |   76.71   |       79.03        | [google](https://drive.google.com/file/d/1TPgh7Po6ayYb1DksJeZp60LGnNyznr-r/view?usp=sharing)/[baidu](https://pan.baidu.com/s/18WSi8Jp3tCZgv_Vr3V1i7A)(owoj)      | [google](https://drive.google.com/file/d/1QialLNMmvWW8oi7uAHhJZI3HSOavV4qj/view?usp=sharing)/[baidu](https://pan.baidu.com/s/1F3IB31QVlsohqW8cRNphqw)(g7ro)  |  [config](semantic_segmentation/configs/setr/SETR_Naive_Large_768x768_40k_cityscapes_bs_8.yaml)| 
|SETR_Naive | ViT_Large |     8      |     80k   |   77.31   |       79.43      | [google](https://drive.google.com/file/d/1TPgh7Po6ayYb1DksJeZp60LGnNyznr-r/view?usp=sharing)/[baidu](https://pan.baidu.com/s/18WSi8Jp3tCZgv_Vr3V1i7A)(owoj)      | [google](https://drive.google.com/file/d/1RJeSGoDaOP-fM4p1_5CJxS5ku_yDXXLV/view?usp=sharing)/[baidu](https://pan.baidu.com/s/1XbHPBfaHS56HlaMJmdJf1A)(wn6q)   |  [config](semantic_segmentation/configs/setr/SETR_Naive_Large_768x768_80k_cityscapes_bs_8.yaml)| 
|SETR_PUP   | ViT_Large |     8      |     40k   |   77.92   |       79.63        |  [google](https://drive.google.com/file/d/1TPgh7Po6ayYb1DksJeZp60LGnNyznr-r/view?usp=sharing)/[baidu](https://pan.baidu.com/s/18WSi8Jp3tCZgv_Vr3V1i7A)(owoj)     | [google](https://drive.google.com/file/d/12rMFMOaOYSsWd3f1hkrqRc1ThNT8K8NG/view?usp=sharing)/[baidu](https://pan.baidu.com/s/1H8b3valvQ2oLU9ZohZl_6Q)(zmoi)    | [config](semantic_segmentation/configs/setr/SETR_PUP_Large_768x768_40k_cityscapes_bs_8.yaml)| 
|SETR_PUP   | ViT_Large |     8      |     80k   |   78.81   |       80.43     |   [google](https://drive.google.com/file/d/1TPgh7Po6ayYb1DksJeZp60LGnNyznr-r/view?usp=sharing)/[baidu](https://pan.baidu.com/s/18WSi8Jp3tCZgv_Vr3V1i7A)(owoj)    | [baidu](https://pan.baidu.com/s/1tkMhRzO0XHqKYM0lojE3_g)(f793)    | [config](semantic_segmentation/configs/setr/SETR_PUP_Large_768x768_80k_cityscapes_bs_8.yaml)| 
|SETR_MLA   | ViT_Large |     8      |     40k   |   76.70    |       78.96      |   [google](https://drive.google.com/file/d/1TPgh7Po6ayYb1DksJeZp60LGnNyznr-r/view?usp=sharing)/[baidu](https://pan.baidu.com/s/18WSi8Jp3tCZgv_Vr3V1i7A)(owoj)    | [baidu](https://pan.baidu.com/s/1sUug5cMKSo6mO7BEI4EV_w)(qaiw)    | [config](semantic_segmentation/configs/setr/SETR_MLA_Large_768x768_40k_cityscapes_bs_8.yaml)| 
|SETR_MLA   | ViT_Large |     8      |     80k   |  77.26     |       79.27      |   [google](https://drive.google.com/file/d/1TPgh7Po6ayYb1DksJeZp60LGnNyznr-r/view?usp=sharing)/[baidu](https://pan.baidu.com/s/18WSi8Jp3tCZgv_Vr3V1i7A)(owoj)    | [baidu](https://pan.baidu.com/s/1IqPZ6urdQb_0pbdJW2i3ow)(6bgj)    | [config](semantic_segmentation/configs/setr/SETR_MLA_Large_768x768_80k_cityscapes_bs_8.yaml)| 


#### ADE20K ####
|Model      | Backbone  | Batch_size | Iteration | mIoU (ss) | mIoU (ms+flip) | Backbone_checkpoint | Model_checkpoint     |     ConfigFile  |
|-----------|-----------|------------|-----------|-----------|----------------|-----------------------------------------------|-----------------------------------------------------------------------|------------|
|SETR_Naive | ViT_Large |     16      |     160k   | 47.57   |      48.12        |   [google](https://drive.google.com/file/d/1TPgh7Po6ayYb1DksJeZp60LGnNyznr-r/view?usp=sharing)/[baidu](https://pan.baidu.com/s/18WSi8Jp3tCZgv_Vr3V1i7A)(owoj)    | [baidu](https://pan.baidu.com/s/1_AY6BMluNn71UiMNZbnKqQ)(lugq)   | [config](semantic_segmentation/configs/setr/SETR_Naive_Large_512x512_160k_ade20k_bs_16.yaml)| 
|SETR_PUP   | ViT_Large |     16      |     160k   |  49.12   |      49.51        |   [google](https://drive.google.com/file/d/1TPgh7Po6ayYb1DksJeZp60LGnNyznr-r/view?usp=sharing)/[baidu](https://pan.baidu.com/s/18WSi8Jp3tCZgv_Vr3V1i7A)(owoj)    | [baidu](https://pan.baidu.com/s/1N83rG0EZSksMGZT3njaspg)(udgs)    | [config](semantic_segmentation/configs/setr/SETR_PUP_Large_512x512_160k_ade20k_bs_16.yaml)| 
|SETR_MLA   | ViT_Large |     8      |     160k   |  47.80   |       49.34        |   [google](https://drive.google.com/file/d/1TPgh7Po6ayYb1DksJeZp60LGnNyznr-r/view?usp=sharing)/[baidu](https://pan.baidu.com/s/18WSi8Jp3tCZgv_Vr3V1i7A)(owoj)    | [baidu](https://pan.baidu.com/s/1L83sdXWL4XT02dvH2WFzCA)(mrrv)    | [config](semantic_segmentation/configs/setr/SETR_MLA_Large_512x512_160k_ade20k_bs_8.yaml)| 
|DPT        | ViT_Large |     16     |     160k   |  47.21   |       -        |   [google](https://drive.google.com/file/d/1TPgh7Po6ayYb1DksJeZp60LGnNyznr-r/view?usp=sharing)/[baidu](https://pan.baidu.com/s/18WSi8Jp3tCZgv_Vr3V1i7A)(owoj)      |[baidu](https://pan.baidu.com/s/1PCSC1Kvcg291gqp6h5pDCg)(ts7h)   |  [config](semantic_segmentation/configs/dpt/DPT_Large_480x480_160k_ade20k_bs_16.yaml)
|Segmenter  | ViT_Tiny  |     16     |     160k   |  38.45   |       -        |   TODO      |[baidu](https://pan.baidu.com/s/1nZptBc-IY_3PFramXSlovQ)(1k97)   |  [config](semantic_segmentation/configs/segmenter/segmenter_Tiny_512x512_160k_ade20k_bs_16.yaml)
|Segmenter  | ViT_Small |     16     |     160k   |  46.07   |       -        |   TODO      |[baidu](https://pan.baidu.com/s/1gKE-GEu7gX6dJsgtlvrmWg)(i8nv)   |  [config](semantic_segmentation/configs/segmenter/segmenter_small_512x512_160k_ade20k_bs_16.yaml)
|Segmenter  | ViT_Base  |     16     |     160k   |  49.08   |       -        |   TODO      |[baidu](https://pan.baidu.com/s/1qb7HEtKW0kBSP6iv-r_Hjg)(hxrl)   |  [config](semantic_segmentation/configs/segmenter/segmenter_Base_512x512_160k_ade20k_bs_16.yaml) |
|Segmenter  | ViT_Large  |     16     |     160k   |  51.82   |       -        |   TODO      |[baidu](https://pan.baidu.com/s/121FOwpsYue7Z2Rg3ZlxnKg)(wdz6)   |  [config](semantic_segmentation/configs/segmenter/segmenter_Tiny_512x512_160k_ade20k_bs_16.yaml)
|Segmenter_Linear  | DeiT_Base |     16     |     160k   |  47.34   |       -        |   TODO      |[baidu](https://pan.baidu.com/s/1Hk_zcXUIt_h5sKiAjG2Pog)(5dpv)   |  [config](semantic_segmentation/configs/segmenter/segmenter_Base_distilled_512x512_160k_ade20k_bs_16.yaml)
|Segmenter  | DeiT_Base |     16     |     160k   |  49.27   |       -        |   TODO      |[baidu](https://pan.baidu.com/s/1-TBUuvcBKNgetSJr0CsAHA)(3kim)   |  [config](semantic_segmentation/configs/segmenter/segmenter_Base_distilled_512x512_160k_ade20k_bs_16.yaml) |
|Segformer  | MIT-B0 |     16     |     160k   |  38.37   |       -        |   TODO      |[baidu](https://pan.baidu.com/s/1WOD9jGjQRLnwKrRYzgBong)(ges9)   |  [config](semantic_segmentation/configs/segformer/segformer_mit-b0_512x512_160k_ade20k.yaml) |
|Segformer  | MIT-B1 |     16     |     160k   |  42.20   |       -        |   TODO      |[baidu](https://pan.baidu.com/s/1aiSBXMd8nP82XK7sSZ05gg)(t4n4)   |  [config](semantic_segmentation/configs/segmenter/segformer_mit-b1_512x512_160k_ade20k.yaml) |
|Segformer  | MIT-B2 |     16     |     160k   |  46.38   |       -        |   TODO      |[baidu](https://pan.baidu.com/s/1wFFh-K5t46YktkfoWUOTAg)(h5ar)   |  [config](semantic_segmentation/configs/segmenter/segformer_mit-b2_512x512_160k_ade20k.yaml) |
|Segformer  | MIT-B3 |     16     |     160k   |  48.35   |       -        |   TODO      |[baidu](https://pan.baidu.com/s/1IwBnDeLNyKgs-xjhlaB9ug)(g9n4)   |  [config](semantic_segmentation/configs/segmenter/segformer_mit-b3_512x512_160k_ade20k.yaml) |
|Segformer  | MIT-B4 |     16     |     160k   |  49.01   |       -        |   TODO      |[baidu](https://pan.baidu.com/s/1a25fCVlwJ-1TUh9HQfx7YA)(e4xw)   |  [config](semantic_segmentation/configs/segmenter/segformer_mit-b4_512x512_160k_ade20k.yaml) |
|Segformer  | MIT-B5 |     16     |     160k   |  49.73   |       -        |   TODO      |[baidu](https://pan.baidu.com/s/15kXXxKEjjtJv-BmrPnSTOw)(uczo)   |  [config](semantic_segmentation/configs/segmenter/segformer_mit-b5_512x512_160k_ade20k.yaml) |
| UperNet  | Swin_Tiny |     16     |     160k   |  44.90   |       45.37     |   -      |[baidu](https://pan.baidu.com/s/1S8JR4ILw0u4I-DzU4MaeVQ)(lkhg)   |  [config](semantic_segmentation/configs/upernet_swin/upernet_swin_tiny_patch4_windown7_512x512_160k_ade20k.yaml) |
| UperNet  | Swin_Small |     16     |     160k   |  47.88   |       48.90      |   -      |[baidu](https://pan.baidu.com/s/17RKeSpuWqONVptQZ3B4kEA)(vvy1)   |  [config](semantic_segmentation/configs/upernet_swin/upernet_swin_small_patch4_windown7_512x512_160k_ade20k.yaml) |
| UperNet  | Swin_Base |     16     |     160k   |   48.59   |       49.04      |   -      |[baidu](https://pan.baidu.com/s/1bM15KHNsb0oSPblQwhxbgw)(y040)   |  [config](semantic_segmentation/configs/upernet_swin/upernet_swin_base_patch4_windown7_512x512_160k_ade20k.yaml) |
| UperNet  | CSwin_Tiny |     16     |     160k   |  49.46   |           |[baidu](https://pan.baidu.com/s/1ol_gykZjgAFbJ3PkqQ2j0Q)(l1cp) | [baidu](https://pan.baidu.com/s/1gLePNLybtrax9yCQ2fcIPg)(y1eq)  |  [config](seman}tic_segmentation/configs/upernet_cswin/upernet_cswin_tiny_patch4_512x512_160k_ade20k.yaml) |
| UperNet  | CSwin_Small |     16     |     160k   |  50.88   |      | [baidu](https://pan.baidu.com/s/1mSd_JdNS4DtyVNYxqVobBw)(6vwk)   | [baidu](https://pan.baidu.com/s/1a_vhHoib0-BcRwTnnSVGWA)(fz2e)   | [config](semantic_segmentation/configs/upernet_cswin/upernet_cswin_small_patch4_512x512_160k_ade20k.yaml) |
| UperNet  | CSwin_Base |     16     |     160k   |  50.64   |      | [baidu](https://pan.baidu.com/s/1suO0jX_Tw56CVm3UhByOWg)(0ys7)   | [baidu](https://pan.baidu.com/s/1Ym-RUooqizgUDEm5jWyrhA)(83w3)   | [config](semantic_segmentation/configs/upernet_cswin/upernet_cswin_base_patch4_512x512_160k_ade20k.yaml) |

#### Trans10kV2 ####
|Model      | Backbone  | Batch_size | Iteration | mIoU (ss) | mIoU (ms+flip) | Backbone_checkpoint | Model_checkpoint     |     ConfigFile  |
|-----------|-----------|------------|-----------|-----------|----------------|-----------------------------------------------|-----------------------------------------------------------------------|------------|
|Trans2seg_Medium | Resnet50c |     16      |    16k    |  75.97  |      -        |   [google](https://drive.google.com/file/d/1C6nMg6DgQ73wzF21UwDVxmkcRTeKngnK/view?usp=sharing)/[baidu](https://pan.baidu.com/s/1hs0tbSGIeMLLGMq05NN--w)(4dd5)    | [google](https://drive.google.com/file/d/1C6nMg6DgQ73wzF21UwDVxmkcRTeKngnK/view?usp=sharing)/[baidu](https://pan.baidu.com/s/1wdOUD6S8QGqD6S-98Yb37w)(w25r)   | [config](semantic_segmentation/configs/trans2seg/Trans2Seg_medium_512x512_16k_trans10kv2_bs_16.yaml)| 

### GAN ###
| Model                          | FID | Image Size | Crop_pct | Interpolation | Model        |
|--------------------------------|-----|------------|----------|---------------|--------------|
| styleformer_cifar10            |2.73 | 32         | 1.0      | lanczos       |[google](https://drive.google.com/file/d/1iW76QmwbYz6GeAPQn8vKvsG0GvFdhV4T/view?usp=sharing)/[baidu](https://pan.baidu.com/s/1Ax7BNEr1T19vgVjXG3rW7g)(ztky)  |
| styleformer_stl10              |15.65| 48         | 1.0      | lanczos       |[google](https://drive.google.com/file/d/15p785y9eP1TeoqUcHPbwFPh98WNof7nw/view?usp=sharing)/[baidu](https://pan.baidu.com/s/1rSORxMYAiGkLQZ4zTA2jcg)(i973)|
| styleformer_celeba             |3.32 | 64         | 1.0      | lanczos       |[google](https://drive.google.com/file/d/1_YauwZN1osvINCboVk2VJMscrf-8KlQc/view?usp=sharing)/[baidu](https://pan.baidu.com/s/16NetcPxLQF9C_Zlp1SpkLw)(fh5s) |
| styleformer_lsun               | 9.68 | 128        | 1.0      | lanczos       |[google](https://drive.google.com/file/d/1i5kNzWK04ippFSmrmcAPMItkO0OFukTd/view?usp=sharing)/[baidu](https://pan.baidu.com/s/1jTS9ExAMz5H2lhue4NMV2A)(158t)|
> *The results are evaluated on Cifar10, STL10, Celeba and LSUNchurch dataset, using **fid50k_full** metric.


## Quick Demo for Image Classification
To use the model with pretrained weights, go to the specific subfolder e.g., `/image_classification/ViT/`, then download the `.pdparam` weight file and change related file paths in the following python scripts. The model config files are located in `./configs`.  

Assume the downloaded weight file is stored in `./vit_base_patch16_224.pdparams`, to use the `vit_base_patch16_224` model in python:
```python
from config import get_config
from visual_transformer import build_vit as build_model
# config files in ./configs/
config = get_config('./configs/vit_base_patch16_224.yaml')
# build model
model = build_model(config)
# load pretrained weights, .pdparams is NOT needed
model_state_dict = paddle.load('./vit_base_patch16_224.pdparams')
model.set_dict(model_state_dict)
```
> :robot: See the README file in each model folder for detailed usages.


### Evaluation ###
To evaluate ViT model performance on ImageNet2012 with a single GPU, run the following script using command line:
```shell
sh run_eval.sh
```
or
```shell
CUDA_VISIBLE_DEVICES=0 \
python main_single_gpu.py \
    -cfg=./configs/vit_base_patch16_224.yaml \
    -dataset=imagenet2012 \
    -batch_size=16 \
    -data_path=/dataset/imagenet \
    -eval \
    -pretrained=./vit_base_patch16_224
```

<details>

<summary>
Run evaluation using multi-GPUs:
</summary>


```shell
sh run_eval_multi.sh
```
or
```shell
CUDA_VISIBLE_DEVICES=0,1,2,3 \
python main_multi_gpu.py \
    -cfg=./configs/vit_base_patch16_224.yaml \
    -dataset=imagenet2012 \
    -batch_size=16 \
    -data_path=/dataset/imagenet \
    -eval \
    -pretrained=./vit_base_patch16_224
```

</details>


### Training ###
To train the ViT model on ImageNet2012 with single GPU, run the following script using command line:
```shell
sh run_train.sh
```
or
```shell
CUDA_VISIBLE_DEVICES=0 \
python main_single_gpu.py \
  -cfg=./configs/vit_base_patch16_224.yaml \
  -dataset=imagenet2012 \
  -batch_size=32 \
  -data_path=/dataset/imagenet \
```


<details>

<summary>
Run training using multi-GPUs:
</summary>


```shell
sh run_train_multi.sh
```
or
```shell
CUDA_VISIBLE_DEVICES=0,1,2,3 \
python main_multi_gpu.py \
    -cfg=./configs/vit_base_patch16_224.yaml \
    -dataset=imagenet2012 \
    -batch_size=16 \
    -data_path=/dataset/imagenet \
```

</details>



## Contributing ##
* We encourage and appreciate your contribution to **PaddleViT** project, please refer to our workflow and work styles by [CONTRIBUTING.md](./CONTRIBUTING.md)


## Licenses ##
* This repo is under the Apache-2.0 license. 

## Contact ##
* Please raise an issue on GitHub.<|MERGE_RESOLUTION|>--- conflicted
+++ resolved
@@ -69,20 +69,6 @@
 8. **[Shuffle Transformer](./image_classification/Shuffle_Transformer)** (from Tencent), released with paper [Shuffle Transformer: Rethinking Spatial Shuffle for Vision Transformer](https://arxiv.org/abs/2106.03650), by Zilong Huang, Youcheng Ben, Guozhong Luo, Pei Cheng, Gang Yu, Bin Fu.
 9. **[T2T-ViT](./image_classification/T2T_ViT)** (from NUS and YITU), released with paper [Tokens-to-Token ViT: Training Vision Transformers from Scratch on ImageNet
 ](https://arxiv.org/abs/2101.11986), by Li Yuan, Yunpeng Chen, Tao Wang, Weihao Yu, Yujun Shi, Zihang Jiang, Francis EH Tay, Jiashi Feng, Shuicheng Yan.
-<<<<<<< HEAD
-10. **[CrossViT](./CrossViT)** (from IBM), released with paper [CrossViT: Cross-Attention Multi-Scale Vision Transformer for Image Classification](https://arxiv.org/abs/2103.14899), by Chun-Fu Chen, Quanfu Fan, Rameswar Panda.
-11. **[BEiT](./BEiT)** (from Microsoft Research), released with paper [BEiT: BERT Pre-Training of Image Transformers](https://arxiv.org/abs/2106.08254), by Hangbo Bao, Li Dong, Furu Wei.
-12. **[Focal Transformer](./Focal_Transformer)** (from Microsoft), released with paper [Focal Self-attention for Local-Global Interactions in Vision Transformers](https://arxiv.org/abs/2107.00641), by Jianwei Yang, Chunyuan Li, Pengchuan Zhang, Xiyang Dai, Bin Xiao, Lu Yuan and Jianfeng Gao.
-13. **[Mobile-ViT]()** (from Apple), released with paper [MobileViT: Light-weight, General-purpose, and Mobile-friendly Vision Transformer](https://arxiv.org/abs/2110.02178), by Sachin Mehta, Mohammad Rastegari.
-14. **[ViP](./ViP)** (from National University of Singapore), released with [Vision Permutator: A Permutable MLP-Like Architecture for Visual Recognition](https://arxiv.org/abs/2106.12368), by Qibin Hou and Zihang Jiang and Li Yuan and Ming-Ming Cheng and Shuicheng Yan and Jiashi Feng.
-15. **[XCiT](./XCiT)** (from Facebook/Inria/Sorbonne), released with paper [XCiT: Cross-Covariance Image Transformers](https://arxiv.org/abs/2106.09681), by Alaaeldin El-Nouby, Hugo Touvron, Mathilde Caron, Piotr Bojanowski, Matthijs Douze, Armand Joulin, Ivan Laptev, Natalia Neverova, Gabriel Synnaeve, Jakob Verbeek, Hervé Jegou.
-16. **[PiT](./PiT)** (from NAVER/Sogan University), released with paper [Rethinking Spatial Dimensions of Vision Transformers](https://arxiv.org/abs/2103.16302), by Byeongho Heo, Sangdoo Yun, Dongyoon Han, Sanghyuk Chun, Junsuk Choe, Seong Joon Oh.
-17. **[HaloNet](./HaloNet)**, (from Google), released with paper [Scaling Local Self-Attention for Parameter Efficient Visual Backbones](https://arxiv.org/abs/2103.12731), by Ashish Vaswani, Prajit Ramachandran, Aravind Srinivas, Niki Parmar, Blake Hechtman, Jonathon Shlens.
-18. **[PoolFormer](./PoolFormer)**, (from Sea AI Lab/NUS), released with paper [MetaFormer is Actually What You Need for Vision](https://arxiv.org/abs/2111.11418), by Weihao Yu, Mi Luo, Pan Zhou, Chenyang Si, Yichen Zhou, Xinchao Wang, Jiashi Feng, Shuicheng Yan.
-19. **[BoTNet](./BoTNet)**, (from UC Berkeley/Google), released with paper [Bottleneck Transformers for Visual Recognition](https://arxiv.org/abs/2101.11605), by Aravind Srinivas, Tsung-Yi Lin, Niki Parmar, Jonathon Shlens, Pieter Abbeel, Ashish Vaswani.
-20. **[CvT](./Cvt)** (from McGill/Microsoft), released with paper [CvT: Introducing Convolutions to Vision Transformers](https://arxiv.org/abs/2103.15808), by Haiping Wu, Bin Xiao, Noel Codella, Mengchen Liu, Xiyang Dai, Lu Yuan, Lei Zhang
-21. **[HvT](./HVT)** (from Monash University), released with paper [Scalable Vision Transformers with Hierarchical Pooling](https://arxiv.org/abs/2103.10619), by Zizheng Pan, Bohan Zhuang, Jing Liu, Haoyu He, Jianfei Cai.
-=======
 10. **[CrossViT](./image_classification/CrossViT)** (from IBM), released with paper [CrossViT: Cross-Attention Multi-Scale Vision Transformer for Image Classification](https://arxiv.org/abs/2103.14899), by Chun-Fu Chen, Quanfu Fan, Rameswar Panda.
 11. **[BEiT](./image_classification/BEiT)** (from Microsoft Research), released with paper [BEiT: BERT Pre-Training of Image Transformers](https://arxiv.org/abs/2106.08254), by Hangbo Bao, Li Dong, Furu Wei.
 12. **[Focal Transformer](./image_classification/Focal_Transformer)** (from Microsoft), released with paper [Focal Self-attention for Local-Global Interactions in Vision Transformers](https://arxiv.org/abs/2107.00641), by Jianwei Yang, Chunyuan Li, Pengchuan Zhang, Xiyang Dai, Bin Xiao, Lu Yuan and Jianfeng Gao.
@@ -94,7 +80,7 @@
 18. **[PoolFormer](./image_classification/PoolFormer)**, (from Sea AI Lab/NUS), released with paper [MetaFormer is Actually What You Need for Vision](https://arxiv.org/abs/2111.11418), by Weihao Yu, Mi Luo, Pan Zhou, Chenyang Si, Yichen Zhou, Xinchao Wang, Jiashi Feng, Shuicheng Yan.
 19. **[BoTNet](./image_classification/BoTNet)**, (from UC Berkeley/Google), released with paper [Bottleneck Transformers for Visual Recognition](https://arxiv.org/abs/2101.11605), by Aravind Srinivas, Tsung-Yi Lin, Niki Parmar, Jonathon Shlens, Pieter Abbeel, Ashish Vaswani.
 20. **[CvT](./image_classification/CvT)** (from McGill/Microsoft), released with paper [CvT: Introducing Convolutions to Vision Transformers](https://arxiv.org/abs/2103.15808), by Haiping Wu, Bin Xiao, Noel Codella, Mengchen Liu, Xiyang Dai, Lu Yuan, Lei Zhang
->>>>>>> d8bcc949
+21. **[HvT](./image_classification/HVT)** (from Monash University), released with paper [Scalable Vision Transformers with Hierarchical Pooling](https://arxiv.org/abs/2103.10619), by Zizheng Pan, Bohan Zhuang, Jing Liu, Haoyu He, Jianfei Cai.
 
 
 ### Image Classification (MLP & others) ###
