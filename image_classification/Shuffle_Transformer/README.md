# Shuffle Transformer: Rethinking Spatial Shuffle for Vision Transformer, [arxiv](https://arxiv.org/abs/2106.03650) 

PaddlePaddle training/validation code and pretrained models for **Shuffle Transformer**.

The official pytorch implementation is [here](https://github.com/mulinmeng/Shuffle-Transformer).

This implementation is developed by [PaddleViT](https://github.com/BR-IDL/PaddleViT.git).


<p align="center">
<img src="./shuffle1.png" alt="drawing" width="70%" height="80%"/>
<img src="./shuffle2.png" alt="drawing" width="70%" height="80%"/>
<h4 align="center"> Shuffle Transformer Model Overview</h4>
</p>

### Update 
- Update (2022-03-24): Code is refactored and bugs are fixed.
- Update (2021-08-11): Model FLOPs and # params are uploaded.
- Update (2021-08-11): Code is released and ported weights are uploaded.

## Models Zoo
| Model                         | Acc@1 | Acc@5 | #Params | FLOPs  | Image Size | Crop_pct | Interpolation | Link         |
|-------------------------------|-------|-------|---------|--------|------------|----------|---------------|--------------|
| shuffle_vit_tiny  			| 82.39 | 96.05 | 28.5M   | 4.6G   | 224        | 0.875    | bicubic       | [google](https://drive.google.com/file/d/1ffJ-tG_CGVXztPEPQMaT_lUoc4hxFy__/view?usp=sharing)/[baidu](https://pan.baidu.com/s/19DhlLIFyPGOWtyq_c83ZGQ?pwd=8a1i) |
| shuffle_vit_small 			| 83.53 | 96.57 | 50.1M   | 8.8G   | 224        | 0.875    | bicubic       | [google](https://drive.google.com/file/d/1du9H0SKr0QH9GQjhWDOXOnhpSVpfbb8X/view?usp=sharing)/[baidu](https://pan.baidu.com/s/1rM2J8BVwxQ3kRZoHngwNZA?pwd=xwh3) |
| shuffle_vit_base  			| 83.95 | 96.91 | 88.4M   | 15.5G  | 224        | 0.875    | bicubic       | [google](https://drive.google.com/file/d/1sYh808AyTG3-_qv6nfN6gCmyagsNAE6q/view?usp=sharing)/[baidu](https://pan.baidu.com/s/1fks_IYDdnXdAkCFuYHW_Nw?pwd=1gsr) |

> *The results are evaluated on ImageNet2012 validation set.

## Data Preparation
ImageNet2012 dataset is used in the following file structure:
```
│imagenet/
├──train_list.txt
├──val_list.txt
├──train/
│  ├── n01440764
│  │   ├── n01440764_10026.JPEG
│  │   ├── n01440764_10027.JPEG
│  │   ├── ......
│  ├── ......
├──val/
│  ├── n01440764
│  │   ├── ILSVRC2012_val_00000293.JPEG
│  │   ├── ILSVRC2012_val_00002138.JPEG
│  │   ├── ......
│  ├── ......
```
- `train_list.txt`: list of relative paths and labels of training images. You can download it from: [google](https://drive.google.com/file/d/10YGzx_aO3IYjBOhInKT_gY6p0mC3beaC/view?usp=sharing)/[baidu](https://pan.baidu.com/s/1G5xYPczfs9koDb7rM4c0lA?pwd=a4vm?pwd=a4vm)
- `val_list.txt`: list of relative paths and labels of validation images. You can download it from: [google](https://drive.google.com/file/d/1aXHu0svock6MJSur4-FKjW0nyjiJaWHE/view?usp=sharing)/[baidu](https://pan.baidu.com/s/1TFGda7uBZjR7g-A6YjQo-g?pwd=kdga?pwd=kdga) 


## Usage
To use the model with pretrained weights, download the `.pdparam` weight file and change related file paths in the following python scripts. The model config files are located in `./configs/`.

<<<<<<< HEAD
For example, assume weight file is downloaded in `./shuffle_vit_tiny_patch4_window7_224.pdparams`, to use the `shuffle_vit_tiny_patch4_window7_224` model in python:
=======
For example, assume weight file is downloaded in `./shuffle_vit_tiny_patch4_window7_224.pdparams`, to use the `shuffle_vit_tiny` model in python:
>>>>>>> ee93f8a4
```python
from config import get_config
from shuffle_transformer import build_shuffle_transformer as build_model
# config files in ./configs/
config = get_config('./configs/shuffle_vit_tiny_patch4_window7_224.yaml')
# build model
model = build_model(config)
# load pretrained weights
model_state_dict = paddle.load('./shuffle_vit_tiny_patch4_window7_224.pdparams')
model.set_state_dict(model_state_dict)
```

## Evaluation
<<<<<<< HEAD
To evaluate shuffle transformer model performance on ImageNet2012, run the following script using command line:
=======
To evaluate model performance on ImageNet2012, run the following script using command line:
>>>>>>> ee93f8a4
```shell
sh run_eval_multi.sh
```
or
```shell
CUDA_VISIBLE_DEVICES=0,1,2,3,4,5,6,7 \
python main_multi_gpu.py \
-cfg='./configs/shuffle_vit_tiny_patch4_window7_224.yaml' \
-dataset='imagenet2012' \
-batch_size=256 \
-data_path='/dataset/imagenet' \
-eval \
-pretrained='./shuffle_vit_tiny_patch4_window7_224.pdparams' \
-amp
```
> Note: if you have only 1 GPU, change device number to `CUDA_VISIBLE_DEVICES=0` would run the evaluation on single GPU.


## Training
<<<<<<< HEAD
To train the shuffle transformer model on ImageNet2012, run the following script using command line:
=======
To train the model on ImageNet2012, run the following script using command line:
>>>>>>> ee93f8a4
```shell
sh run_train_multi.sh
```
or
```shell
CUDA_VISIBLE_DEVICES=0,1,2,3,4,5,6,7 \
python main_multi_gpu.py \
-cfg='./configs/shuffle_vit_tiny_patch4_window7_224.yaml' \
-dataset='imagenet2012' \
-batch_size=256 \
-data_path='/dataset/imagenet' \
-amp
```
> Note: it is highly recommanded to run the training using multiple GPUs / multi-node GPUs.


## Reference
```
@article{huang2021shuffle,
  title={Shuffle Transformer: Rethinking Spatial Shuffle for Vision Transformer},
  author={Huang, Zilong and Ben, Youcheng and Luo, Guozhong and Cheng, Pei and Yu, Gang and Fu, Bin},
  journal={arXiv preprint arXiv:2106.03650},
  year={2021}
}
```<|MERGE_RESOLUTION|>--- conflicted
+++ resolved
@@ -53,11 +53,7 @@
 ## Usage
 To use the model with pretrained weights, download the `.pdparam` weight file and change related file paths in the following python scripts. The model config files are located in `./configs/`.
 
-<<<<<<< HEAD
 For example, assume weight file is downloaded in `./shuffle_vit_tiny_patch4_window7_224.pdparams`, to use the `shuffle_vit_tiny_patch4_window7_224` model in python:
-=======
-For example, assume weight file is downloaded in `./shuffle_vit_tiny_patch4_window7_224.pdparams`, to use the `shuffle_vit_tiny` model in python:
->>>>>>> ee93f8a4
 ```python
 from config import get_config
 from shuffle_transformer import build_shuffle_transformer as build_model
@@ -71,11 +67,7 @@
 ```
 
 ## Evaluation
-<<<<<<< HEAD
-To evaluate shuffle transformer model performance on ImageNet2012, run the following script using command line:
-=======
 To evaluate model performance on ImageNet2012, run the following script using command line:
->>>>>>> ee93f8a4
 ```shell
 sh run_eval_multi.sh
 ```
@@ -95,11 +87,7 @@
 
 
 ## Training
-<<<<<<< HEAD
-To train the shuffle transformer model on ImageNet2012, run the following script using command line:
-=======
 To train the model on ImageNet2012, run the following script using command line:
->>>>>>> ee93f8a4
 ```shell
 sh run_train_multi.sh
 ```
