--- conflicted
+++ resolved
@@ -346,113 +346,69 @@
     # range [-0.3, 0.3]
     level = (level / LEVEL_DENOM) * 0.3
     level = randomly_negate(level)
-<<<<<<< HEAD
-    return level
-=======
     return level,
->>>>>>> ee93f8a4
 
 
 def translate_absolute_level_to_arg(level):
     # translate const = 100
     level = (level / LEVEL_DENOM) * 100.
     level = randomly_negate(level)
-<<<<<<< HEAD
-    return level
-=======
     return level,
->>>>>>> ee93f8a4
 
 
 def translate_relative_level_to_arg(level):
     # range [-0.45, 0.45]
     level = (level / LEVEL_DENOM) * 0.45
     level = randomly_negate(level)
-<<<<<<< HEAD
-    return level
-=======
     return level,
->>>>>>> ee93f8a4
 
 
 def rotate_level_to_arg(level):
     # range [-30, 30]
     level = (level / LEVEL_DENOM) * 30.
     level = randomly_negate(level)
-<<<<<<< HEAD
-    return level
-=======
     return level,
->>>>>>> ee93f8a4
 
 
 def solarize_level_to_arg(level):
     # range [0, 256]
     # intensity/severity of augmentation decreases with level
-<<<<<<< HEAD
-    return int((level / LEVEL_DENOM) * 256)
-=======
     return int((level / LEVEL_DENOM) * 256),
->>>>>>> ee93f8a4
 
 
 def solarize_increasing_level_to_arg(level):
     # range [0, 256]
     # intensity/severity of augmentation increases with level
-<<<<<<< HEAD
-    return 256 - int((level / LEVEL_DENOM) * 256)
-=======
     return 256 - int((level / LEVEL_DENOM) * 256),
->>>>>>> ee93f8a4
 
 
 def solarize_add_level_to_arg(level):
     # range [0, 110]
-<<<<<<< HEAD
-    return int((level / LEVEL_DENOM) * 110)
-=======
     return int((level / LEVEL_DENOM) * 110),
->>>>>>> ee93f8a4
 
 
 def posterize_level_to_arg(level):
     # range [0, 4]
     # intensity/severity of augmentation decreases with level
-<<<<<<< HEAD
-    return int((level / LEVEL_DENOM) * 4)
-=======
     return int((level / LEVEL_DENOM) * 4),
->>>>>>> ee93f8a4
 
 
 def posterize_increasing_level_to_arg(level):
     # range [4, 0]
     # intensity/severity of augmentation increases with level
-<<<<<<< HEAD
-    return 4 - int((level / LEVEL_DENOM) * 4)
-=======
     return 4 - int((level / LEVEL_DENOM) * 4),
->>>>>>> ee93f8a4
 
 
 def posterize_original_level_to_arg(level):
     # range [4, 8]
     # intensity/severity of augmentation decreases with level
-<<<<<<< HEAD
-    return int((level / LEVEL_DENOM) * 4) + 4
-=======
     return int((level / LEVEL_DENOM) * 4) + 4,
->>>>>>> ee93f8a4
 
 
 # For Contrast, Color, Brightness, Sharpness
 def enhance_level_to_arg(level):
     # range [0.1, 1.9]
-<<<<<<< HEAD
-    return (level / LEVEL_DENOM) * 1.8 + 0.1
-=======
     return (level / LEVEL_DENOM) * 1.8 + 0.1,
->>>>>>> ee93f8a4
 
 
 # For ContrastIncreasing, ColorIncreasing, BrightnessIncreasing, SharpnessIncreasing
@@ -460,11 +416,7 @@
     # range [0.1, 1.9]
     level = (level / LEVEL_DENOM) * 0.9
     level = max(0.1, 1.0 + randomly_negate(level))
-<<<<<<< HEAD
-    return level
-=======
     return level,
->>>>>>> ee93f8a4
 
 
 #################################################################
