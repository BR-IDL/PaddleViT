--- conflicted
+++ resolved
@@ -83,11 +83,7 @@
 _C.TRAIN.SMOOTHING = 0.1
 _C.TRAIN.COLOR_JITTER = 0.4  # if both auto augment and rand augment are False, use color jitter
 _C.TRAIN.AUTO_AUGMENT = False  # rand augment is used if both rand and auto augment are set True
-<<<<<<< HEAD
-_C.TRAIN.RAND_AUGMENT = False
-=======
 _C.TRAIN.RAND_AUGMENT = True
->>>>>>> ee93f8a4
 _C.TRAIN.RAND_AUGMENT_LAYERS = 2
 _C.TRAIN.RAND_AUGMENT_MAGNITUDE = 9  # scale from 0 to 9
 # mixup params (optional, check datasets.py)
