# An Image is Worth 16x16 Words: Transformers for Image Recognition at Scale, [arxiv](https://arxiv.org/abs/2010.11929) 

PaddlePaddle training/validation code and pretrained models for **ViT**.

The official TF implementation is [here](https://github.com/google-research/vision_transformer).

This implementation is developed by [PaddleViT](https://github.com/BR-IDL/PaddleViT.git).


<p align="center">
<img src="./vit.png" alt="drawing" width="90%"/>
<h4 align="center">ViT Model Overview</h4>
</p>


### Update 
- Update (2021-09-27): More weights are uploaded.
- Update (2021-08-11): Code is released and ported weights are uploaded.

## Models Zoo
| Model                         | Acc@1 | Acc@5 | #Params | FLOPs  | Image Size | Crop_pct | Interpolation | Link         |
|-------------------------------|-------|-------|---------|--------|------------|----------|---------------|--------------|
| vit_base_patch32_224          | 80.68 | 95.61 | 88.2M   | 4.4G   | 224        | 0.875    | bicubic       | [google](https://drive.google.com/file/d/1DPEhEuu9sDdcmOPukQbR7ZcHq2bxx9cr/view?usp=sharing)/[baidu](https://pan.baidu.com/s/1ppOLj5SWlJmA-NjoLCoYIw)(ubyr) |
| vit_base_patch32_384          | 83.35 | 96.84 | 88.2M   | 12.7G  | 384        | 1.0      | bicubic       | [google](https://drive.google.com/file/d/1nCOSwrDiFBFmTkLEThYwjL9SfyzkKoaf/view?usp=sharing)/[baidu](https://pan.baidu.com/s/1jxnL00ocpmdiPM4fOu4lpg)(3c2f) |
| vit_base_patch16_224          | 84.58 | 97.30 | 86.4M   | 17.0G  | 224        | 0.875    | bicubic       | [google](https://drive.google.com/file/d/13D9FqU4ISsGxWXURgKW9eLOBV-pYPr-L/view?usp=sharing)/[baidu](https://pan.baidu.com/s/1ms3o2fHMQpIoVqnEHitRtA)(qv4n) |
| vit_base_patch16_384          | 85.99 | 98.00 | 86.4M   | 49.8G  | 384        | 1.0      | bicubic       | [google](https://drive.google.com/file/d/1kWKaAgneDx0QsECxtf7EnUdUZej6vSFT/view?usp=sharing)/[baidu](https://pan.baidu.com/s/15ggLdiL98RPcz__SXorrXA)(wsum) |
| vit_large_patch16_224         | 85.81 | 97.82 | 304.1M  | 59.9G  | 224        | 0.875    | bicubic       | [google](https://drive.google.com/file/d/1jgwtmtp_cDWEhZE-FuWhs7lCdpqhAMft/view?usp=sharing)/[baidu](https://pan.baidu.com/s/1HRxUJAwEiKgrWnJSjHyU0A)(1bgk) |
| vit_large_patch16_384         | 87.08 | 98.30 | 304.1M  | 175.9G | 384        | 1.0      | bicubic       | [google](https://drive.google.com/file/d/1zfw5mdiIm-mPxxQddBFxt0xX-IR-PF2U/view?usp=sharing)/[baidu](https://pan.baidu.com/s/1KvxfIpMeitgXAUZGr5HV8A)(5t91) |
| vit_large_patch32_384         | 81.51 | 96.09 | 306.5M  | 44.4G  | 384        | 1.0      | bicubic       | [google](https://drive.google.com/file/d/1Py1EX3E35jL7DComW-29Usg9788BB26j/view?usp=sharing)/[baidu](https://pan.baidu.com/s/1W8sUs0pObOGpohP4vsT05w)(ieg3) |
| | | | | | | | | |

> *The results are evaluated on ImageNet2012 validation set.

## Notebooks
We provide a few notebooks in aistudio to help you get started:

**\*(coming soon)\***


## Requirements
- Python>=3.6
- yaml>=0.2.5
- [PaddlePaddle](https://www.paddlepaddle.org.cn/documentation/docs/en/install/index_en.html)>=2.1.0
- [yacs](https://github.com/rbgirshick/yacs)>=0.1.8

## Data 
ImageNet2012 dataset is used in the following folder structure:
```
│imagenet/
├──train/
│  ├── n01440764
│  │   ├── n01440764_10026.JPEG
│  │   ├── n01440764_10027.JPEG
│  │   ├── ......
│  ├── ......
├──val/
│  ├── n01440764
│  │   ├── ILSVRC2012_val_00000293.JPEG
│  │   ├── ILSVRC2012_val_00002138.JPEG
│  │   ├── ......
│  ├── ......
```

## Usage
To use the model with pretrained weights, download the `.pdparam` weight file and change related file paths in the following python scripts. The model config files are located in `./configs/`.

For example, assume the downloaded weight file is stored in `./vit_base_patch16_224.pdparams`, to use the `vit_base_patch16_224` model in python:
```python
from config import get_config
from visual_transformer import build_vit as build_model
# config files in ./configs/
config = get_config('./configs/vit_base_patch16_224.yaml')
# build model
model = build_model(config)
<<<<<<< HEAD
# load pretrained weights
model_state_dict = paddle.load('./vit_base_patch16_224.pdparams')
=======
# load pretrained weights, .pdparams is NOT needed
model_state_dict = paddle.load('./vit_base_patch16_224')
>>>>>>> b32948ed
model.set_dict(model_state_dict)
```

## Evaluation
To evaluate ViT model performance on ImageNet2012 with a single GPU, run the following script using command line:
```shell
sh run_eval.sh
```
or
```shell
CUDA_VISIBLE_DEVICES=0 \
python main_single_gpu.py \
    -cfg='./configs/vit_base_patch16_224.yaml' \
    -dataset='imagenet2012' \
    -batch_size=16 \
<<<<<<< HEAD
    -data_path=/path/to/dataset/imagenet/val \
    -eval \
    -pretrained=/path/to/pretrained/model/vit_base_patch16_224  # .pdparams is NOT needed
=======
    -data_path='/dataset/imagenet' \
    -eval \
    -pretrained='./vit_base_patch16_224'
>>>>>>> b32948ed
```

<details>

<summary>
Run evaluation using multi-GPUs:
</summary>


```shell
sh run_eval_multi.sh
```
or
```shell
CUDA_VISIBLE_DEVICES=0,1,2,3 \
python main_multi_gpu.py \
    -cfg='./configs/vit_base_patch16_224.yaml' \
    -dataset='imagenet2012' \
    -batch_size=16 \
<<<<<<< HEAD
    -data_path=/path/to/dataset/imagenet/val \
    -eval \
    -pretrained=/path/to/pretrained/model/vit_base_patch16_224  # .pdparams is NOT needed
=======
    -data_path='/dataset/imagenet' \
    -eval \
    -pretrained='./vit_base_patch16_224'
>>>>>>> b32948ed
```

</details>


## Training
To train the ViT model on ImageNet2012 with single GPU, run the following script using command line:
```shell
sh run_train.sh
```
or
```shell
CUDA_VISIBLE_DEVICES=0 \
python main_single_gpu.py \
  -cfg='./configs/vit_base_patch16_224.yaml' \
  -dataset='imagenet2012' \
  -batch_size=32 \
<<<<<<< HEAD
  -data_path=/path/to/dataset/imagenet/train
=======
  -data_path='/dataset/imagenet' \
>>>>>>> b32948ed
```


<details>

<summary>
Run training using multi-GPUs:
</summary>


```shell
sh run_train_multi.sh
```
or
```shell
CUDA_VISIBLE_DEVICES=0,1,2,3 \
python main_multi_gpu.py \
    -cfg='./configs/vit_base_patch16_224.yaml' \
    -dataset='imagenet2012' \
    -batch_size=16 \
<<<<<<< HEAD
    -data_path=/path/to/dataset/imagenet/train
=======
    -data_path='/dataset/imagenet' \
>>>>>>> b32948ed
```

</details>



## Visualization Attention Map
**(coming soon)**

## Reference
```
@article{dosovitskiy2020image,
  title={An image is worth 16x16 words: Transformers for image recognition at scale},
  author={Dosovitskiy, Alexey and Beyer, Lucas and Kolesnikov, Alexander and Weissenborn, Dirk and Zhai, Xiaohua and Unterthiner, Thomas and Dehghani, Mostafa and Minderer, Matthias and Heigold, Georg and Gelly, Sylvain and others},
  journal={arXiv preprint arXiv:2010.11929},
  year={2020}
}
```<|MERGE_RESOLUTION|>--- conflicted
+++ resolved
@@ -72,13 +72,8 @@
 config = get_config('./configs/vit_base_patch16_224.yaml')
 # build model
 model = build_model(config)
-<<<<<<< HEAD
 # load pretrained weights
 model_state_dict = paddle.load('./vit_base_patch16_224.pdparams')
-=======
-# load pretrained weights, .pdparams is NOT needed
-model_state_dict = paddle.load('./vit_base_patch16_224')
->>>>>>> b32948ed
 model.set_dict(model_state_dict)
 ```
 
@@ -94,15 +89,9 @@
     -cfg='./configs/vit_base_patch16_224.yaml' \
     -dataset='imagenet2012' \
     -batch_size=16 \
-<<<<<<< HEAD
     -data_path=/path/to/dataset/imagenet/val \
     -eval \
     -pretrained=/path/to/pretrained/model/vit_base_patch16_224  # .pdparams is NOT needed
-=======
-    -data_path='/dataset/imagenet' \
-    -eval \
-    -pretrained='./vit_base_patch16_224'
->>>>>>> b32948ed
 ```
 
 <details>
@@ -122,15 +111,9 @@
     -cfg='./configs/vit_base_patch16_224.yaml' \
     -dataset='imagenet2012' \
     -batch_size=16 \
-<<<<<<< HEAD
     -data_path=/path/to/dataset/imagenet/val \
     -eval \
     -pretrained=/path/to/pretrained/model/vit_base_patch16_224  # .pdparams is NOT needed
-=======
-    -data_path='/dataset/imagenet' \
-    -eval \
-    -pretrained='./vit_base_patch16_224'
->>>>>>> b32948ed
 ```
 
 </details>
@@ -148,11 +131,7 @@
   -cfg='./configs/vit_base_patch16_224.yaml' \
   -dataset='imagenet2012' \
   -batch_size=32 \
-<<<<<<< HEAD
   -data_path=/path/to/dataset/imagenet/train
-=======
-  -data_path='/dataset/imagenet' \
->>>>>>> b32948ed
 ```
 
 
@@ -173,11 +152,7 @@
     -cfg='./configs/vit_base_patch16_224.yaml' \
     -dataset='imagenet2012' \
     -batch_size=16 \
-<<<<<<< HEAD
     -data_path=/path/to/dataset/imagenet/train
-=======
-    -data_path='/dataset/imagenet' \
->>>>>>> b32948ed
 ```
 
 </details>
