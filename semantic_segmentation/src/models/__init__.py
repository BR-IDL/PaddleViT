from .setr import SETR
<<<<<<< HEAD
from .upernet import UperNet


def get_model(config):
    if "SETR" in config.MODEL.NAME:
       model = SETR(config)
    elif "UperNet" in config.MODEL.NAME:
       model = UperNet(config)
    return model
=======
from .dpt import DPTSeg
>>>>>>> 2e3baf2a
<|MERGE_RESOLUTION|>--- conflicted
+++ resolved
@@ -1,6 +1,6 @@
 from .setr import SETR
-<<<<<<< HEAD
 from .upernet import UperNet
+from .dpt import DPTSeg
 
 
 def get_model(config):
@@ -8,7 +8,4 @@
        model = SETR(config)
     elif "UperNet" in config.MODEL.NAME:
        model = UperNet(config)
-    return model
-=======
-from .dpt import DPTSeg
->>>>>>> 2e3baf2a
+    return model